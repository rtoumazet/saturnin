--- conflicted
+++ resolved
@@ -1,2095 +1,2089 @@
-//
-// gui.cpp
-// Saturnin
-//
-// Copyright (c) 2018 Renaud Toumazet
-//
-// Licensed under the Apache License, Version 2.0 (the "License");
-// you may not use this file except in compliance with the License.
-// You may obtain a copy of the License at
-//
-// http://www.apache.org/licenses/LICENSE-2.0
-//
-// Unless required by applicable law or agreed to in writing, software
-// distributed under the License is distributed on an "AS IS" BASIS,
-// WITHOUT WARRANTIES OR CONDITIONS OF ANY KIND, either express or implied.
-// See the License for the specific language governing permissions and
-// limitations under the License.
-//
-
-#include <saturnin/src/pch.h>
-#include <saturnin/src/video/gui.h>
-#include <istream>
-#include <filesystem>       // path
-#include <imgui_internal.h> // ImGuiSelectableFlags_SelectOnNav
-#include <imgui_stdlib.h>
-#include <saturnin/src/config.h>
-#include <saturnin/src/emulator_enums.h> // EmulationStatus
-#include <saturnin/src/locale.h>         // tr
-#include <saturnin/src/log.h>            // Log
-#include <saturnin/src/sh2/basic_interpreter/sh2_instructions.h>
-#include <saturnin/src/smpc.h> // SaturnDigitalPad, PeripheralKey
-#include <saturnin/src/tests.h>
-#include <saturnin/src/thread_pool.h>                   // ThreadPool
-#include <saturnin/src/utilities.h>                     // stringToVector, format
-#include <saturnin/src/cdrom/scsi.h>                    // ScsiDriveInfo
-<<<<<<< HEAD
-#include <saturnin/src/video/opengl/opengl.h>           // Opengl
-#include <saturnin/src/video/opengl/opengl_render.h>    // OpenglRender
-#include <saturnin/src/video/opengl/opengl_texturing.h> // OpenglTexturing
-=======
-#include <saturnin/src/video/opengl/opengl_texturing.h> // OpenglTexturing
-#include <saturnin/src/video/opengl/opengl_render.h>    // OpenglRender
->>>>>>> efb86ccb
-#include <saturnin/src/video/texture.h>                 // Texture
-#include <saturnin/src/video/vdp1.h>                    // Vdp1
-#include <saturnin/src/video/vdp2/vdp2.h>               // vram_timing_size
-#include <saturnin/lib/imgui/imgui_custom_controls.h>   // peripheralKeyCombo
-#include <saturnin/lib/imgui/imgui_memory_editor.h>     // MemoryEditor
-#include <saturnin/lib/imgui/imfilebrowser.h>           // imfilebrowser
-
-#if defined(__clang__)
-#pragma clang diagnostic ignored "-Wformat-security" // warning: format string is not a string literal
-#endif
-
-namespace fs    = std::filesystem;
-namespace uti   = saturnin::utilities;
-namespace cdrom = saturnin::cdrom;
-namespace video = saturnin::video;
-namespace test  = saturnin::tests;
-
-namespace saturnin::gui {
-
-using core::BinaryFileConfiguration;
-using core::Log;
-using core::Logger;
-using core::MemoryMapArea;
-using core::PeripheralKey;
-using core::PeripheralLayout;
-using core::SaturnDigitalPad;
-using core::StvBoardControls;
-using core::StvPlayerControls;
-using core::ThreadPool;
-using core::tr;
-using sh2::Sh2Register;
-using sh2::Sh2Type;
-using video::Vdp2;
-
-constexpr auto stv_player_1 = u8{1};
-constexpr auto stv_player_2 = u8{2};
-
-void showImguiDemoWindow(const bool show_window) {
-    // 3. Show the ImGui test window. Most of the sample code is in ImGui::ShowTestWindow()
-    if (show_window) {
-        const auto window_pos = ImVec2(650, 20);
-        ImGui::SetNextWindowPos(window_pos, ImGuiCond_FirstUseEver);
-        ImGui::ShowDemoWindow();
-    }
-}
-
-void showCoreWindow(GuiConfiguration& conf, core::EmulatorContext& state) {
-    auto window_flags = ImGuiWindowFlags{ImGuiWindowFlags_MenuBar};
-    window_flags |= ImGuiWindowFlags_NoCollapse;
-    window_flags |= ImGuiWindowFlags_NoResize;
-
-    const auto pos_x = float{ImGui::GetMainViewport()->Pos.x + ImGui::GetMainViewport()->Size.x};
-    const auto pos_y = float{ImGui::GetMainViewport()->Pos.y};
-    ImGui::SetNextWindowPos(ImVec2(pos_x, pos_y), ImGuiCond_Once);
-    const auto size = ImVec2(275, 80);
-    ImGui::SetNextWindowSize(size);
-
-    auto wc                     = ImGuiWindowClass{};
-    wc.ViewportFlagsOverrideSet = ImGuiViewportFlags_NoAutoMerge;
-    ImGui::SetNextWindowClass(&wc);
-
-    ImGui::Begin(tr("Core").c_str(), nullptr, window_flags);
-
-    showMainMenu(conf, state);
-
-    const auto button_width = ImVec2(80, 0);
-    const auto label_run    = icon_play + tr("Run");
-    if (ImGui::Button(label_run.c_str(), button_width)) { state.startEmulation(); }
-    ImGui::SameLine();
-    const auto label_pause = icon_pause + tr("Pause");
-    if (ImGui::Button(label_pause.c_str(), button_width)) { state.pauseEmulation(); }
-    ImGui::SameLine();
-    const auto label_stop = icon_stop + tr("Stop");
-    if (ImGui::Button(label_stop.c_str(), button_width)) {
-        state.stopEmulation();
-        conf.show_debug_sh2 = false;
-    }
-
-    ImGui::End();
-}
-
-void showMainMenu(GuiConfiguration& conf, core::EmulatorContext& state) {
-    if (ImGui::BeginMenuBar()) {
-        // File
-        if (ImGui::BeginMenu(tr("File").c_str())) {
-            if (ImGui::BeginMenu(tr("Load ST-V rom").c_str())) {
-                auto games = core::listAvailableStvGames();
-
-                static auto current_game_name = state.memory()->selectedStvGame().game_name;
-
-                if (ImGui::BeginCombo("##combo_games", current_game_name.c_str())) {
-                    for (const auto& game : games) {
-                        const bool is_selected = (current_game_name == game.game_name);
-                        if (ImGui::Selectable(game.game_name.c_str(), is_selected)) {
-                            state.memory()->selectedStvGame(game);
-                            current_game_name = game.game_name;
-                        }
-
-                        // Set the initial focus when opening the combo
-                        // (scrolling + keyboard navigation focus)
-                        if (is_selected) { ImGui::SetItemDefaultFocus(); }
-                    }
-                    ImGui::EndCombo();
-                }
-                if (state.memory()->selectedStvGame().game_name != core::defaultStvGame().game_name) {
-                    ImGui::TextUnformatted(state.memory()->selectedStvGame().game_name.c_str());
-                    ImGui::TextUnformatted(state.memory()->selectedStvGame().zip_name.c_str());
-                    ImGui::TextUnformatted(state.memory()->selectedStvGame().version.c_str());
-                    ImGui::TextUnformatted(state.memory()->selectedStvGame().release_date.c_str());
-                    ImGui::TextUnformatted(state.memory()->selectedStvGame().region.c_str());
-                }
-
-                ImGui::EndMenu();
-            }
-            if (ImGui::MenuItem(tr("Load binary file").c_str(), nullptr, &conf.show_file_load_binary)) {
-                // No code is needed here, the boolean will open the window
-            }
-            if (ImGui::MenuItem(tr("Exit").c_str())) { state.renderingStatus(core::RenderingStatus::stopped); }
-
-            ImGui::EndMenu();
-        }
-        if (conf.show_file_load_binary) { showFileLoadBinaryWindow(conf, state, &conf.show_file_load_binary); }
-
-        // Debug
-        switch (state.emulationStatus()) {
-            using enum core::EmulationStatus;
-            case running:
-            case reset: {
-                if (ImGui::BeginMenu(tr("Debug").c_str())) {
-                    if (ImGui::BeginMenu(tr("Memory").c_str())) {
-                        ImGui::MenuItem(tr("Editor").c_str(), nullptr, &conf.show_debug_memory_editor);
-                        ImGui::MenuItem(tr("Dump").c_str(), nullptr, &conf.show_debug_memory_dump);
-                        ImGui::EndMenu();
-                    }
-                    ImGui::MenuItem(tr("SH2").c_str(), nullptr, &conf.show_debug_sh2);
-                    ImGui::MenuItem(tr("SMPC").c_str(), nullptr, &conf.show_debug_smpc);
-                    ImGui::MenuItem(tr("VDP1").c_str(), nullptr, &conf.show_debug_vdp1);
-                    ImGui::MenuItem(tr("VDP2").c_str(), nullptr, &conf.show_debug_vdp2);
-                    ImGui::MenuItem(tr("Textures").c_str(), nullptr, &conf.show_debug_textures);
-                    ImGui::EndMenu();
-                }
-
-                if (conf.show_debug_memory_editor) { showDebugMemoryEditorWindow(state, &conf.show_debug_memory_editor); }
-                if (conf.show_debug_memory_dump) { showDebugMemoryDumpWindow(state, &conf.show_debug_memory_dump); }
-                if (conf.show_debug_sh2) { showDebugSh2Window(state, &conf.show_debug_sh2); }
-                if (conf.show_debug_smpc) { showDebugSmpcWindow(state, &conf.show_debug_smpc); }
-                if (conf.show_debug_vdp1) { showDebugVdp1Window(state, &conf.show_debug_vdp1); }
-                if (conf.show_debug_vdp2) { showDebugVdp2Window(state, &conf.show_debug_vdp2); }
-                if (conf.show_debug_textures) { showDebugTexturesWindow(state, &conf.show_debug_textures); }
-            }
-            default: break;
-        }
-
-        if (ImGui::BeginMenu(tr("Options").c_str())) {
-            enum class Header : u8 {
-                general     = 0,
-                rendering   = 1,
-                path        = 2,
-                cd_rom      = 3,
-                sound       = 4,
-                peripherals = 5,
-                logs        = 6,
-                advanced    = 7,
-                none        = 255
-            };
-            using HeaderMap    = std::map<const Header, const std::string>;
-            const auto headers = HeaderMap{
-                {Header::general,     tr("General")    },
-                {Header::rendering,   tr("Rendering")  },
-                {Header::path,        tr("Paths")      },
-                {Header::cd_rom,      tr("CD-Rom")     },
-                {Header::sound,       tr("Sound")      },
-                {Header::peripherals, tr("Peripherals")},
-                {Header::logs,        tr("Logs")       },
-                {Header::advanced,    tr("Advanced")   }
-            };
-            static auto last_opened_header = Header::none;
-            if (last_opened_header == Header::none) { last_opened_header = Header::general; }
-            auto setHeaderState = [](const Header header) {
-                const auto header_state = (last_opened_header == header);
-                ImGui::SetNextItemOpen(header_state);
-            };
-
-            static auto    reset_rendering      = bool{}; // used to check if rendering has to be reset after changing the option
-            constexpr auto second_column_offset = u8{150};
-            // General header
-            setHeaderState(Header::general);
-            if (ImGui::CollapsingHeader(headers.at(Header::general).c_str())) {
-                last_opened_header = Header::general;
-                // Hardware mode
-                ImGui::TextUnformatted(tr("Hardware mode").c_str());
-                ImGui::SameLine(second_column_offset);
-
-                std::string hm   = state.config()->readValue(core::AccessKeys::cfg_global_hardware_mode);
-                static auto mode = int{util::toUnderlying(state.config()->getHardwareMode(hm))};
-
-                if (ImGui::RadioButton("Saturn", &mode, util::toUnderlying(core::HardwareMode::saturn))) {
-                    const auto key = state.config()->getHardwareModeKey(core::HardwareMode::saturn);
-                    if (key != std::nullopt) {
-                        state.config()->writeValue(core::AccessKeys::cfg_global_hardware_mode, *key);
-                    } else {
-                        Log::warning(Logger::config, tr("Unknown hardware mode ..."));
-                    }
-                }
-                ImGui::SameLine();
-                if (ImGui::RadioButton("ST-V", &mode, util::toUnderlying(core::HardwareMode::stv))) {
-                    const auto key = state.config()->getHardwareModeKey(core::HardwareMode::stv);
-                    if (key != std::nullopt) {
-                        state.config()->writeValue(core::AccessKeys::cfg_global_hardware_mode, *key);
-                    } else {
-                        Log::warning(Logger::config, tr("Unknown hardware mode ..."));
-                    }
-                }
-
-                // Language
-                ImGui::TextUnformatted(tr("Language").c_str());
-                ImGui::SameLine(second_column_offset);
-
-                static auto locales = core::Config::listAvailableLanguages();
-                std::string l       = state.config()->readValue(core::AccessKeys::cfg_global_language);
-                const auto  it      = std::ranges::find_if(locales, [&l](std::string_view str) { return l == str; });
-                static auto index   = static_cast<s32>(it - locales.begin());
-                if (ImGui::Combo("##language", &index, locales)) {
-                    state.config()->writeValue(core::AccessKeys::cfg_global_language, locales[index]);
-                }
-
-                // Area code
-                ImGui::TextUnformatted(tr("Area code").c_str());
-                ImGui::SameLine(second_column_offset);
-
-                static auto codes      = state.config()->listAreaCodes();
-                std::string c          = state.config()->readValue(core::AccessKeys::cfg_global_area_code);
-                const auto  it_code    = std::ranges::find_if(codes, [&c](std::string_view str) { return c == str; });
-                static auto index_code = static_cast<s32>(it_code - codes.begin());
-                if (ImGui::Combo("##area_code", &index_code, codes)) {
-                    state.config()->writeValue(core::AccessKeys::cfg_global_area_code, codes[index_code]);
-                }
-
-                // Set time
-                ImGui::TextUnformatted(tr("Set time").c_str());
-                ImGui::SameLine(second_column_offset);
-
-                static bool is_time_set = state.config()->readValue(core::AccessKeys::cfg_global_set_time);
-                if (ImGui::Checkbox("##time_set", &is_time_set)) {
-                    state.config()->writeValue(core::AccessKeys::cfg_global_set_time, is_time_set);
-                }
-
-                // ST-V bios bypass
-                ImGui::TextUnformatted(tr("ST-V bios bypass").c_str());
-                ImGui::SameLine(second_column_offset);
-
-                static bool is_stv_bios_bypass_set = state.config()->readValue(core::AccessKeys::cfg_global_stv_bios_bypass);
-                if (ImGui::Checkbox("##stv_bios_bypass_set", &is_stv_bios_bypass_set)) {
-                    state.config()->writeValue(core::AccessKeys::cfg_global_stv_bios_bypass, is_stv_bios_bypass_set);
-                }
-            }
-
-            // Rendering header
-            setHeaderState(Header::rendering);
-            if (ImGui::CollapsingHeader(headers.at(Header::rendering).c_str())) {
-                last_opened_header = Header::rendering;
-                // TV standard
-                ImGui::TextUnformatted(tr("TV standard").c_str());
-                ImGui::SameLine(second_column_offset);
-
-                std::string ts       = state.config()->readValue(core::AccessKeys::cfg_rendering_tv_standard);
-                static auto standard = int{util::toUnderlying(state.config()->getTvStandard(ts))};
-
-                if (ImGui::RadioButton("PAL", &standard, util::toUnderlying(video::TvStandard::pal))) {
-                    const auto key = state.config()->getTvStandardKey(video::TvStandard::pal);
-                    if (key != std::nullopt) {
-                        state.config()->writeValue(core::AccessKeys::cfg_rendering_tv_standard, *key);
-                    } else {
-                        Log::warning(Logger::config, tr("Unknown TV standard ..."));
-                    }
-                }
-                ImGui::SameLine();
-                if (ImGui::RadioButton("NTSC", &standard, util::toUnderlying(video::TvStandard::ntsc))) {
-                    const auto key = state.config()->getTvStandardKey(video::TvStandard::ntsc);
-                    if (key != std::nullopt) {
-                        state.config()->writeValue(core::AccessKeys::cfg_rendering_tv_standard, *key);
-                    } else {
-                        Log::warning(Logger::config, tr("Unknown TV standard ..."));
-                    }
-                }
-
-                // Legacy opengl
-                ImGui::TextUnformatted(tr("Legacy OpenGL").c_str());
-                ImGui::SameLine(second_column_offset);
-
-                static bool is_legacy         = state.config()->readValue(core::AccessKeys::cfg_rendering_legacy_opengl);
-                const auto  initial_rendering = bool{is_legacy};
-                if (ImGui::Checkbox("##checkbox_legacy", &is_legacy)) {
-                    state.config()->writeValue(core::AccessKeys::cfg_rendering_legacy_opengl, is_legacy);
-                    if (initial_rendering != is_legacy) { reset_rendering = true; }
-                }
-            }
-
-            // Paths header
-            setHeaderState(Header::path);
-            if (ImGui::CollapsingHeader(headers.at(Header::path).c_str())) {
-                last_opened_header         = Header::path;
-                constexpr auto string_size = u8{255};
-
-                // Saturn bios
-                {
-                    ImGui::TextUnformatted(tr("Saturn bios").c_str());
-                    ImGui::SameLine(second_column_offset);
-
-                    const std::string full_path    = state.config()->readValue(core::AccessKeys::cfg_paths_bios_saturn);
-                    auto              path_for_gui = util::stringToVector(full_path, string_size);
-                    if (ImGui::InputText("##bios_saturn", path_for_gui.data(), path_for_gui.capacity())) {
-                        state.config()->writeValue(core::AccessKeys::cfg_paths_bios_saturn, path_for_gui.data());
-                    }
-
-                    ImGui::SameLine();
-                    static auto select_dialog = ImGui::FileBrowser();
-                    if (ImGui::Button("...##bios_saturn")) {
-                        select_dialog.SetTitle(tr("Select a Saturn bios file ..."));
-                        select_dialog.SetTypeFilters({".bin", ".*"});
-                        select_dialog.SetPwd(fs::path{full_path}.parent_path());
-                        select_dialog.Open();
-                    }
-                    select_dialog.Display();
-
-                    if (select_dialog.HasSelected()) {
-                        state.config()->writeValue(core::AccessKeys::cfg_paths_bios_saturn, select_dialog.GetSelected().string());
-                    }
-                }
-
-                // ST-V bios
-                {
-                    ImGui::TextUnformatted(tr("ST-V bios").c_str());
-                    ImGui::SameLine(second_column_offset);
-                    const std::string full_path    = state.config()->readValue(core::AccessKeys::cfg_paths_bios_stv);
-                    auto              path_for_gui = util::stringToVector(full_path, string_size);
-                    if (ImGui::InputText("##bios_stv", path_for_gui.data(), path_for_gui.capacity())) {
-                        state.config()->writeValue(core::AccessKeys::cfg_paths_bios_stv, path_for_gui.data());
-                    }
-
-                    ImGui::SameLine();
-                    static auto select_dialog = ImGui::FileBrowser();
-                    if (ImGui::Button("...##bios_stv")) {
-                        select_dialog.SetTitle(tr("Select a ST-V bios file ..."));
-                        select_dialog.SetTypeFilters({".ic8", ".s", ".bin", ".*"});
-                        select_dialog.SetPwd(fs::path{full_path}.parent_path());
-                        select_dialog.Open();
-                    }
-                    select_dialog.Display();
-
-                    if (select_dialog.HasSelected()) {
-                        state.config()->writeValue(core::AccessKeys::cfg_paths_bios_stv, select_dialog.GetSelected().string());
-                    }
-                }
-
-                // ST-V roms
-                {
-                    ImGui::TextUnformatted(tr("ST-V roms").c_str());
-                    ImGui::SameLine(second_column_offset);
-                    const std::string full_path    = state.config()->readValue(core::AccessKeys::cfg_paths_roms_stv);
-                    auto              path_for_gui = util::stringToVector(full_path, string_size);
-                    if (ImGui::InputText("##roms_stv", path_for_gui.data(), path_for_gui.capacity())) {
-                        state.config()->writeValue(core::AccessKeys::cfg_paths_roms_stv, path_for_gui.data());
-                    }
-
-                    ImGui::SameLine();
-                    static auto select_dialog = ImGui::FileBrowser(ImGuiFileBrowserFlags_SelectDirectory);
-                    if (ImGui::Button("...##roms_stv")) {
-                        select_dialog.SetTitle(tr("Select the ST-V rom directory ..."));
-                        select_dialog.SetPwd(full_path);
-                        select_dialog.Open();
-                    }
-                    select_dialog.Display();
-
-                    if (select_dialog.HasSelected()) {
-                        state.config()->writeValue(core::AccessKeys::cfg_paths_roms_stv, select_dialog.GetSelected().string());
-                    }
-                }
-
-                ImGui::Separator();
-            }
-
-            // CD-ROM header
-            setHeaderState(Header::cd_rom);
-            if (ImGui::CollapsingHeader(headers.at(Header::cd_rom).c_str())) {
-                last_opened_header = Header::cd_rom;
-                // Drive
-                ImGui::TextUnformatted(tr("Drive").c_str());
-                ImGui::SameLine(second_column_offset);
-
-                std::string drive        = state.config()->readValue(core::AccessKeys::cfg_cdrom_drive);
-                static auto current_item = int{};
-                const auto  drive_parts  = util::explode(drive, ':');
-                if (drive_parts.size() == 3) {
-                    current_item = cdrom::Cdrom::getDriveIndice(static_cast<u8>(std::stoi(drive_parts[0])),
-                                                                static_cast<u8>(std::stoi(drive_parts[1])),
-                                                                static_cast<u8>(std::stoi(drive_parts[2])));
-                }
-
-                if (ImGui::Combo("##combo_cddrive", &current_item, cdrom::Cdrom::scsi_drives_list)) {
-                    auto value = std::to_string(cdrom::Cdrom::di_list[current_item].path);
-                    value += ':';
-                    value += std::to_string(cdrom::Cdrom::di_list[current_item].target);
-                    value += ':';
-                    value += std::to_string(cdrom::Cdrom::di_list[current_item].lun);
-                    state.config()->writeValue(core::AccessKeys::cfg_cdrom_drive, value);
-                }
-
-                // Access method
-                // For now ASPI isn't supported, SPTI is used in every case
-                ImGui::TextUnformatted(tr("Access method").c_str());
-                ImGui::SameLine(second_column_offset);
-
-                std::string access_method = state.config()->readValue(core::AccessKeys::cfg_cdrom_access_method);
-                static auto method        = int{util::toUnderlying(state.config()->getCdromAccess(access_method))};
-                if (ImGui::RadioButton("SPTI", &method, util::toUnderlying(cdrom::CdromAccessMethod::spti))) {
-                    const auto key = state.config()->getCdromAccessKey(cdrom::CdromAccessMethod::spti);
-                    if (key != std::nullopt) {
-                        state.config()->writeValue(core::AccessKeys::cfg_cdrom_access_method, *key);
-                    } else {
-                        Log::warning(Logger::config, tr("Unknown drive access method ..."));
-                    }
-                }
-                ImGui::SameLine();
-                if (ImGui::RadioButton("ASPI", &method, util::toUnderlying(cdrom::CdromAccessMethod::aspi))) {
-                    const auto key = state.config()->getCdromAccessKey(cdrom::CdromAccessMethod::aspi);
-                    if (key != std::nullopt) {
-                        state.config()->writeValue(core::AccessKeys::cfg_cdrom_access_method, *key);
-                    } else {
-                        Log::warning(Logger::config, tr("Unknown drive access method ..."));
-                    }
-                }
-
-                // CD-Rom system ID
-            }
-
-            // Sound header
-            setHeaderState(Header::sound);
-            if (ImGui::CollapsingHeader(headers.at(Header::sound).c_str())) {
-                last_opened_header = Header::sound;
-                // Sound disabled
-                ImGui::TextUnformatted(tr("Sound disabled").c_str());
-                ImGui::SameLine(second_column_offset);
-
-                static bool disabled = state.config()->readValue(core::AccessKeys::cfg_sound_disabled);
-                if (ImGui::Checkbox("##checkbox_sound_disabled", &disabled)) {
-                    state.config()->writeValue(core::AccessKeys::cfg_sound_disabled, disabled);
-                }
-            }
-
-            // Peripheral header
-            setHeaderState(Header::peripherals);
-            if (ImGui::CollapsingHeader(headers.at(Header::peripherals).c_str())) {
-                last_opened_header = Header::peripherals;
-                static const auto keys{core::Smpc::listAvailableKeys()};
-                auto              tab_bar_flags = ImGuiTabBarFlags{ImGuiTabBarFlags_None};
-                if (ImGui::BeginTabBar("PeripheralTabBar", tab_bar_flags)) {
-                    auto           window_flags = ImGuiWindowFlags{ImGuiWindowFlags_None};
-                    constexpr auto rounding     = float{5.0f};
-                    constexpr auto child_width  = u16{260};
-                    constexpr auto child_height = u16{280};
-                    ImGui::PushStyleVar(ImGuiStyleVar_ChildRounding, rounding);
-                    if (ImGui::BeginTabItem(tr("Saturn").c_str())) {
-                        {
-                            //**** Saturn Player 1 ****//
-                            static auto pad = SaturnDigitalPad{};
-                            pad.fromConfig(
-                                state.config()->readPeripheralConfiguration(core::AccessKeys::cfg_controls_saturn_player_1));
-
-                            ImGui::BeginChild("ChildSaturnPlayer1", ImVec2(child_width, child_height), true, window_flags);
-
-                            ImGui::PushItemWidth(ImGui::GetContentRegionAvail().x - second_column_offset);
-
-                            ImGui::CenteredText(tr("Player 1"));
-
-                            ImGui::TextUnformatted(tr("Connection").c_str());
-                            ImGui::SameLine(second_column_offset);
-                            static auto connections = state.config()->listPeripheralConnections();
-                            std::string c = state.config()->readValue(core::AccessKeys::cfg_controls_saturn_player_1_connection);
-                            const auto  it_connection
-                                = std::ranges::find_if(connections, [&c](std::string_view str) { return c == str; });
-                            static auto index_connection = static_cast<s32>(it_connection - connections.begin());
-                            if (ImGui::Combo("##peripheral_connection_1", &index_connection, connections)) {
-                                state.config()->writeValue(core::AccessKeys::cfg_controls_saturn_player_1_connection,
-                                                           connections[index_connection]);
-                            }
-
-                            ImGui::TextUnformatted(tr("Left").c_str());
-                            ImGui::SameLine(second_column_offset);
-                            ImGui::peripheralKeyCombo(keys, pad.direction_left, "direction_left");
-
-                            ImGui::TextUnformatted(tr("Right").c_str());
-                            ImGui::SameLine(second_column_offset);
-                            ImGui::peripheralKeyCombo(keys, pad.direction_right, "direction_right");
-
-                            ImGui::TextUnformatted(tr("Up").c_str());
-                            ImGui::SameLine(second_column_offset);
-                            ImGui::peripheralKeyCombo(keys, pad.direction_up, "direction_up");
-
-                            ImGui::TextUnformatted(tr("Down").c_str());
-                            ImGui::SameLine(second_column_offset);
-                            ImGui::peripheralKeyCombo(keys, pad.direction_down, "direction_down");
-
-                            ImGui::TextUnformatted(tr("Left shoulder").c_str());
-                            ImGui::SameLine(second_column_offset);
-                            ImGui::peripheralKeyCombo(keys, pad.button_shoulder_left, "button_left_shoulder");
-
-                            ImGui::TextUnformatted(tr("Right shoulder").c_str());
-                            ImGui::SameLine(second_column_offset);
-                            ImGui::peripheralKeyCombo(keys, pad.button_shoulder_right, "button_right_shoulder");
-
-                            ImGui::TextUnformatted(tr("Button A").c_str());
-                            ImGui::SameLine(second_column_offset);
-                            ImGui::peripheralKeyCombo(keys, pad.button_a, "button_a");
-
-                            ImGui::TextUnformatted(tr("Button B").c_str());
-                            ImGui::SameLine(second_column_offset);
-                            ImGui::peripheralKeyCombo(keys, pad.button_b, "button_b");
-
-                            ImGui::TextUnformatted(tr("Button C").c_str());
-                            ImGui::SameLine(second_column_offset);
-                            ImGui::peripheralKeyCombo(keys, pad.button_c, "button_c");
-
-                            ImGui::TextUnformatted(tr("Button X").c_str());
-                            ImGui::SameLine(second_column_offset);
-                            ImGui::peripheralKeyCombo(keys, pad.button_x, "button_x");
-
-                            ImGui::TextUnformatted(tr("Button Y").c_str());
-                            ImGui::SameLine(second_column_offset);
-                            ImGui::peripheralKeyCombo(keys, pad.button_y, "button_y");
-
-                            ImGui::TextUnformatted(tr("Button Z").c_str());
-                            ImGui::SameLine(second_column_offset);
-                            ImGui::peripheralKeyCombo(keys, pad.button_z, "button_z");
-
-                            ImGui::TextUnformatted(tr("Button Start").c_str());
-                            ImGui::SameLine(second_column_offset);
-                            ImGui::peripheralKeyCombo(keys, pad.button_start, "button_start");
-
-                            state.config()->writeValue(core::AccessKeys::cfg_controls_saturn_player_1,
-                                                       pad.toConfig(PeripheralLayout::current_layout));
-
-                            ImGui::EndChild();
-                        }
-                        ImGui::SameLine();
-                        {
-                            //**** Saturn Player 2 ****//
-                            static auto pad_p2 = SaturnDigitalPad{};
-                            pad_p2.fromConfig(
-                                state.config()->readPeripheralConfiguration(core::AccessKeys::cfg_controls_saturn_player_2));
-
-                            ImGui::BeginChild("ChildSaturnPlayer2", ImVec2(child_width, child_height), true, window_flags);
-                            ImGui::PushItemWidth(ImGui::GetContentRegionAvail().x - second_column_offset);
-
-                            ImGui::CenteredText(tr("Player 2"));
-
-                            ImGui::TextUnformatted(tr("Connection").c_str());
-                            ImGui::SameLine(second_column_offset);
-                            static auto connections = state.config()->listPeripheralConnections();
-                            std::string c = state.config()->readValue(core::AccessKeys::cfg_controls_saturn_player_2_connection);
-                            const auto  it_connection
-                                = std::ranges::find_if(connections, [&c](std::string_view str) { return c == str; });
-                            static auto index_connection = static_cast<s32>(it_connection - connections.begin());
-                            if (ImGui::Combo("##peripheral_connection_2", &index_connection, connections)) {
-                                state.config()->writeValue(core::AccessKeys::cfg_controls_saturn_player_2_connection,
-                                                           connections[index_connection]);
-                            }
-
-                            ImGui::TextUnformatted(tr("Left").c_str());
-                            ImGui::SameLine(second_column_offset);
-                            ImGui::peripheralKeyCombo(keys, pad_p2.direction_left, "direction_left");
-
-                            ImGui::TextUnformatted(tr("Right").c_str());
-                            ImGui::SameLine(second_column_offset);
-                            ImGui::peripheralKeyCombo(keys, pad_p2.direction_right, "direction_right");
-
-                            ImGui::TextUnformatted(tr("Up").c_str());
-                            ImGui::SameLine(second_column_offset);
-                            ImGui::peripheralKeyCombo(keys, pad_p2.direction_up, "direction_up");
-
-                            ImGui::TextUnformatted(tr("Down").c_str());
-                            ImGui::SameLine(second_column_offset);
-                            ImGui::peripheralKeyCombo(keys, pad_p2.direction_down, "direction_down");
-
-                            ImGui::TextUnformatted(tr("Left shoulder").c_str());
-                            ImGui::SameLine(second_column_offset);
-                            ImGui::peripheralKeyCombo(keys, pad_p2.button_shoulder_left, "button_left_shoulder");
-
-                            ImGui::TextUnformatted(tr("Right shoulder").c_str());
-                            ImGui::SameLine(second_column_offset);
-                            ImGui::peripheralKeyCombo(keys, pad_p2.button_shoulder_right, "button_right_shoulder");
-
-                            ImGui::TextUnformatted(tr("Button A").c_str());
-                            ImGui::SameLine(second_column_offset);
-                            ImGui::peripheralKeyCombo(keys, pad_p2.button_a, "button_a");
-
-                            ImGui::TextUnformatted(tr("Button B").c_str());
-                            ImGui::SameLine(second_column_offset);
-                            ImGui::peripheralKeyCombo(keys, pad_p2.button_b, "button_b");
-
-                            ImGui::TextUnformatted(tr("Button C").c_str());
-                            ImGui::SameLine(second_column_offset);
-                            ImGui::peripheralKeyCombo(keys, pad_p2.button_c, "button_c");
-
-                            ImGui::TextUnformatted(tr("Button X").c_str());
-                            ImGui::SameLine(second_column_offset);
-                            ImGui::peripheralKeyCombo(keys, pad_p2.button_x, "button_x");
-
-                            ImGui::TextUnformatted(tr("Button Y").c_str());
-                            ImGui::SameLine(second_column_offset);
-                            ImGui::peripheralKeyCombo(keys, pad_p2.button_y, "button_y");
-
-                            ImGui::TextUnformatted(tr("Button Z").c_str());
-                            ImGui::SameLine(second_column_offset);
-                            ImGui::peripheralKeyCombo(keys, pad_p2.button_z, "button_z");
-
-                            ImGui::TextUnformatted(tr("Button Start").c_str());
-                            ImGui::SameLine(second_column_offset);
-                            ImGui::peripheralKeyCombo(keys, pad_p2.button_start, "button_start");
-
-                            state.config()->writeValue(core::AccessKeys::cfg_controls_saturn_player_2,
-                                                       pad_p2.toConfig(PeripheralLayout::current_layout));
-
-                            ImGui::EndChild();
-                        }
-                        ImGui::EndTabItem();
-                    }
-                    if (ImGui::BeginTabItem(tr("ST-V").c_str())) {
-                        {
-                            //**** ST-V Board ****//
-                            static auto board = StvBoardControls{};
-                            board.fromConfig(
-                                state.config()->readPeripheralConfiguration(core::AccessKeys::cfg_controls_stv_board));
-
-                            constexpr auto h_size = u16{0};
-                            constexpr auto v_size = u16{160};
-                            ImGui::BeginChild("ChildStvBoard", ImVec2(h_size, v_size), true, window_flags);
-
-                            ImGui::CenteredText(tr("Board"));
-
-                            ImGui::TextUnformatted(tr("Service switch").c_str());
-                            ImGui::SameLine(second_column_offset);
-                            ImGui::peripheralKeyCombo(keys, board.service_switch, "service_switch");
-
-                            ImGui::TextUnformatted(tr("Test switch").c_str());
-                            ImGui::SameLine(second_column_offset);
-                            ImGui::peripheralKeyCombo(keys, board.test_switch, "test_switch");
-
-                            ImGui::TextUnformatted(tr("Player 1 coin switch").c_str());
-                            ImGui::SameLine(second_column_offset);
-                            ImGui::peripheralKeyCombo(keys, board.p1_coin_switch, "p1_coin_switch");
-
-                            ImGui::TextUnformatted(tr("Player 2 coin switch").c_str());
-                            ImGui::SameLine(second_column_offset);
-                            ImGui::peripheralKeyCombo(keys, board.p2_coin_switch, "p2_coin_switch");
-
-                            ImGui::TextUnformatted(tr("Player 1 start").c_str());
-                            ImGui::SameLine(second_column_offset);
-                            ImGui::peripheralKeyCombo(keys, board.p1_start, "p1_start");
-
-                            ImGui::TextUnformatted(tr("Player 2 start").c_str());
-                            ImGui::SameLine(second_column_offset);
-                            ImGui::peripheralKeyCombo(keys, board.p2_start, "p2_start");
-
-                            state.config()->writeValue(core::AccessKeys::cfg_controls_stv_board,
-                                                       board.toConfig(PeripheralLayout::current_layout));
-
-                            ImGui::EndChild();
-                        }
-
-                        {
-                            //**** ST-V Player 1 ****//
-                            static auto controls = StvPlayerControls{};
-                            controls.fromConfig(
-                                state.config()->readPeripheralConfiguration(core::AccessKeys::cfg_controls_stv_player_1));
-
-                            formatStvPlayerControls(second_column_offset, keys, controls, stv_player_1);
-
-                            state.config()->writeValue(core::AccessKeys::cfg_controls_stv_player_1,
-                                                       controls.toConfig(PeripheralLayout::current_layout));
-
-                            ImGui::EndChild();
-                        }
-                        ImGui::SameLine();
-                        {
-                            //**** ST-V Player 2 ****//
-                            static auto controls = StvPlayerControls{};
-                            controls.fromConfig(
-                                state.config()->readPeripheralConfiguration(core::AccessKeys::cfg_controls_stv_player_2));
-
-                            formatStvPlayerControls(second_column_offset, keys, controls, stv_player_2);
-
-                            state.config()->writeValue(core::AccessKeys::cfg_controls_stv_player_2,
-                                                       controls.toConfig(PeripheralLayout::current_layout));
-
-                            ImGui::EndChild();
-                        }
-                        ImGui::EndTabItem();
-                    }
-                    ImGui::EndTabBar();
-                    ImGui::PopStyleVar();
-                }
-            }
-
-            // Logs header
-            setHeaderState(Header::logs);
-            if (ImGui::CollapsingHeader(headers.at(Header::logs).c_str())) {
-                last_opened_header        = Header::logs;
-                static auto global_levels = state.config()->listLogLevels();
-
-                const auto setupLog
-                    = [&state](const core::AccessKeys key, const std::string& combo_name, std::vector<std::string> levels) {
-                          const std::string l    = state.config()->readValue(key);
-                          const auto it_level    = std::ranges::find_if(levels, [&l](std::string_view str) { return l == str; });
-                          auto       index_level = static_cast<s32>(it_level - levels.begin());
-                          if (ImGui::Combo(combo_name.c_str(), &index_level, levels)) {
-                              state.config()->writeValue(key, levels[index_level]);
-                          }
-                      };
-
-                static auto levels = state.config()->listLogLevels();
-                // cdrom
-                ImGui::TextUnformatted(tr("CD-Rom").c_str());
-                ImGui::SameLine(second_column_offset);
-                setupLog(core::AccessKeys::cfg_log_cdrom, "##log_cdrom", levels);
-
-                // config
-                ImGui::TextUnformatted(tr("Config").c_str());
-                ImGui::SameLine(second_column_offset);
-                setupLog(core::AccessKeys::cfg_log_config, "##log_config", levels);
-
-                // main
-                ImGui::TextUnformatted(tr("Main").c_str());
-                ImGui::SameLine(second_column_offset);
-                setupLog(core::AccessKeys::cfg_log_main, "##log_main", levels);
-
-                // memory
-                ImGui::TextUnformatted(tr("Memory").c_str());
-                ImGui::SameLine(second_column_offset);
-                setupLog(core::AccessKeys::cfg_log_memory, "##log_memory", levels);
-
-                // opengl
-                ImGui::TextUnformatted(tr("OpenGL").c_str());
-                ImGui::SameLine(second_column_offset);
-                setupLog(core::AccessKeys::cfg_log_opengl, "##log_opengl", levels);
-
-                // sh2
-                ImGui::TextUnformatted(tr("Sh2").c_str());
-                ImGui::SameLine(second_column_offset);
-                setupLog(core::AccessKeys::cfg_log_sh2, "##log_sh2", levels);
-
-                // scu
-                ImGui::TextUnformatted(tr("Scu").c_str());
-                ImGui::SameLine(second_column_offset);
-                setupLog(core::AccessKeys::cfg_log_scu, "##log_scu", levels);
-
-                // smpc
-                ImGui::TextUnformatted(tr("Smpc").c_str());
-                ImGui::SameLine(second_column_offset);
-                setupLog(core::AccessKeys::cfg_log_smpc, "##log_smpc", levels);
-
-                // scsp
-                ImGui::TextUnformatted(tr("Scsp").c_str());
-                ImGui::SameLine(second_column_offset);
-                setupLog(core::AccessKeys::cfg_log_scsp, "##log_scsp", levels);
-
-                // vdp1
-                ImGui::TextUnformatted(tr("Vdp1").c_str());
-                ImGui::SameLine(second_column_offset);
-                setupLog(core::AccessKeys::cfg_log_vdp1, "##log_vdp1", levels);
-
-                // vdp2
-                ImGui::TextUnformatted(tr("Vdp2").c_str());
-                ImGui::SameLine(second_column_offset);
-                setupLog(core::AccessKeys::cfg_log_vdp2, "##log_vdp2", levels);
-
-                // unimplemented
-                ImGui::TextUnformatted(tr("Unimplemented").c_str());
-                ImGui::SameLine(second_column_offset);
-                setupLog(core::AccessKeys::cfg_log_unimplemented, "##log_unimplemented", levels);
-            }
-
-            // Advanced header
-            setHeaderState(Header::advanced);
-            if (ImGui::CollapsingHeader(headers.at(Header::advanced).c_str())) {
-                last_opened_header = Header::advanced;
-
-                // Language
-                ImGui::TextUnformatted(tr("SH2 core").c_str());
-                ImGui::SameLine(second_column_offset);
-
-                static auto sh2_cores  = state.config()->listSh2Cores();
-                std::string c          = state.config()->readValue(core::AccessKeys::cfg_advanced_sh2_core);
-                const auto  it_core    = std::ranges::find_if(sh2_cores, [&c](std::string_view str) { return c == str; });
-                static auto index_core = static_cast<s32>(it_core - sh2_cores.begin());
-                if (ImGui::Combo("##sh2_cores", &index_core, sh2_cores)) {
-                    state.config()->writeValue(core::AccessKeys::cfg_advanced_sh2_core, sh2_cores[index_core]);
-                }
-            }
-
-            static auto counter        = u16{};
-            static auto status_message = std::string{};
-            if (ImGui::Button("Save")) {
-                state.config()->writeFile();
-                state.config()->updateLogLevel();
-                state.smpc()->initializePeripheralMappings();
-
-                // Updating global state variables
-                std::string hm = state.config()->readValue(core::AccessKeys::cfg_global_hardware_mode);
-                state.hardwareMode(state.config()->getHardwareMode(hm));
-
-                status_message                   = tr("Configuration saved.");
-                constexpr auto frames_per_second = u8{60};
-                constexpr auto number_of_seconds = u8{5};
-                counter                          = number_of_seconds * frames_per_second;
-
-                if (reset_rendering) {
-                    state.renderingStatus(core::RenderingStatus::reset);
-                    reset_rendering = false;
-                }
-            }
-
-            if (counter > 0) {
-                --counter;
-            } else {
-                status_message.clear();
-            }
-
-            ImGui::TextUnformatted(status_message.c_str());
-            ImGui::EndMenu();
-        }
-
-        // Tests
-        if (ImGui::BeginMenu(tr("Benchmarks").c_str())) {
-            ImGui::MenuItem(tr("Threads").c_str(), nullptr, &conf.show_benchmarks);
-            ImGui::EndMenu();
-        }
-        if (conf.show_benchmarks) { showBenchmarkWindow(state, &conf.show_benchmarks); }
-
-        ImGui::EndMenuBar();
-    }
-}
-
-void formatStvPlayerControls(const u8                          second_column_offset,
-                             const std::vector<PeripheralKey>& keys,
-                             StvPlayerControls&                controls,
-                             const u8                          player_number) {
-    constexpr auto child_height = u16{220};
-    constexpr auto child_width  = u16{260};
-    auto           window_flags = ImGuiWindowFlags{ImGuiWindowFlags_None};
-
-    const auto child_name = std::string("ChildStvPlayer").append(std::to_string(player_number));
-    ImGui::BeginChild(child_name.c_str(), ImVec2(child_width, child_height), true, window_flags);
-
-    ImGui::PushItemWidth(ImGui::GetContentRegionAvail().x - second_column_offset);
-
-    const auto player_name = std::string(tr("Player ")).append(std::to_string(player_number));
-    ImGui::CenteredText(player_name);
-
-    ImGui::TextUnformatted(tr("Left").c_str());
-    ImGui::SameLine(second_column_offset);
-    ImGui::peripheralKeyCombo(keys, controls.direction_left, "direction_left");
-
-    ImGui::TextUnformatted(tr("Right").c_str());
-    ImGui::SameLine(second_column_offset);
-    ImGui::peripheralKeyCombo(keys, controls.direction_right, "direction_right");
-
-    ImGui::TextUnformatted(tr("Up").c_str());
-    ImGui::SameLine(second_column_offset);
-    ImGui::peripheralKeyCombo(keys, controls.direction_up, "direction_up");
-
-    ImGui::TextUnformatted(tr("Down").c_str());
-    ImGui::SameLine(second_column_offset);
-    ImGui::peripheralKeyCombo(keys, controls.direction_down, "direction_down");
-
-    ImGui::TextUnformatted(tr("Button 1").c_str());
-    ImGui::SameLine(second_column_offset);
-    ImGui::peripheralKeyCombo(keys, controls.button_1, "button_1");
-
-    ImGui::TextUnformatted(tr("Button 2").c_str());
-    ImGui::SameLine(second_column_offset);
-    ImGui::peripheralKeyCombo(keys, controls.button_2, "button_2");
-
-    ImGui::TextUnformatted(tr("Button 3").c_str());
-    ImGui::SameLine(second_column_offset);
-    ImGui::peripheralKeyCombo(keys, controls.button_3, "button_3");
-
-    ImGui::TextUnformatted(tr("Button 4").c_str());
-    ImGui::SameLine(second_column_offset);
-    ImGui::peripheralKeyCombo(keys, controls.button_4, "button_4");
-}
-
-void showRenderingWindow(core::EmulatorContext& state) {
-    // The rendering window is stretched to fill the area of the main window minus the core window.
-    auto width  = s32{};
-    auto height = s32{};
-    glfwGetWindowSize(state.openglWindow(), &width, &height);
-
-    const auto pos_x = float{ImGui::GetMainViewport()->Pos.x};
-    const auto pos_y = float{ImGui::GetMainViewport()->Pos.y};
-    ImGui::SetNextWindowPos(ImVec2(pos_x, pos_y), ImGuiCond_Always);
-
-    const auto window_size = ImVec2(static_cast<float>(width), static_cast<float>(height));
-    ImGui::SetNextWindowSize(window_size);
-
-    ImGui::SetNextWindowViewport(ImGui::GetMainViewport()->ID);
-
-    ImGui::PushStyleVar(ImGuiStyleVar_WindowRounding, 0.0f);
-    ImGui::PushStyleVar(ImGuiStyleVar_WindowPadding, ImVec2(0.0f, 0.0f));
-    ImGui::PushStyleVar(ImGuiStyleVar_Alpha, 1.0f);
-    auto flags = ImGuiWindowFlags{ImGuiWindowFlags_NoSavedSettings};
-    flags |= ImGuiWindowFlags_NoDecoration;
-    flags |= ImGuiWindowFlags_NoMove;
-
-    ImGui::Begin("Video rendering", nullptr, flags);
-
-    if (state.opengl()->areFbosInitialized()) {
-        if (state.opengl()->render()->isThereSomethingToRender()) {
-            state.opengl()->texturing()->generateTextures();
-            state.opengl()->render()->renderSelector();
-        }
-        const auto alpha = 0xff;
-        gui::addTextureToDrawList(state.opengl()->getRenderedBufferTextureId(video::GuiTextureType::render_buffer),
-                                  width,
-                                  height,
-                                  alpha);
-        if ((state.debugStatus() != core::DebugStatus::disabled) && state.opengl()->isSaturnResolutionSet()) {
-            state.opengl()->render()->renderVdp1DebugOverlay();
-            const auto overlay_alpha = 0x80;
-            // gui::addTextureToDrawList(state.opengl()->vdp1DebugOverlayTextureId(), width, height, overlay_alpha);
-            gui::addTextureToDrawList(state.opengl()->getRenderedBufferTextureId(video::GuiTextureType::vdp1_debug_buffer),
-                                      width,
-                                      height,
-                                      overlay_alpha);
-        }
-    }
-    ImGui::Text("%s", state.vdp2()->fps().c_str());
-    ImGui::End();
-    ImGui::PopStyleVar();
-    ImGui::PopStyleVar();
-    ImGui::PopStyleVar();
-}
-
-void showLogWindow(const core::EmulatorContext& state, bool* opened) {
-    auto window_flags = ImGuiWindowFlags{ImGuiWindowFlags_None};
-    window_flags |= ImGuiWindowFlags_NoResize;
-    window_flags |= ImGuiWindowFlags_NoSavedSettings;
-
-    const auto window_size = ImVec2(700, 150);
-    ImGui::SetNextWindowSize(window_size);
-
-    auto width  = s32{};
-    auto height = s32{};
-    glfwGetWindowSize(state.openglWindow(), &width, &height);
-
-    const auto pos_x = float{ImGui::GetMainViewport()->Pos.x};
-    const auto pos_y = float{ImGui::GetMainViewport()->Pos.y + static_cast<float>(height)};
-    ImGui::SetNextWindowPos(ImVec2(pos_x, pos_y), ImGuiCond_Once);
-
-    ImGui::Begin("Log", opened, window_flags);
-
-    const auto stream = Log::getRingbuffer();
-    ImGui::TextUnformatted(stream.c_str());
-
-    static auto current_size = size_t{};
-    if (stream.size() > current_size) {
-        ImGui::SetScrollHereY(1.0f);
-        current_size = stream.size();
-    }
-
-    ImGui::End();
-}
-
-void showDebugSh2Window(core::EmulatorContext& state, bool* opened) {
-    const auto window_size = ImVec2(670, 465);
-    ImGui::SetNextWindowSize(window_size);
-
-    auto window_flags
-        = ImGuiWindowFlags{ImGuiWindowFlags_NoResize | ImGuiWindowFlags_NoSavedSettings | ImGuiWindowFlags_NoCollapse
-                           | ImGuiWindowFlags_NoScrollbar | ImGuiWindowFlags_NoScrollWithMouse};
-
-    ImGui::Begin("Sh2 debug", opened, window_flags);
-
-    constexpr auto local_child_rounding = 5.0f;
-    const auto     local_cell_padding   = ImVec2(5, 2);
-    ImGui::PushStyleVar(ImGuiStyleVar_ChildRounding, local_child_rounding);
-    ImGui::PushStyleVar(ImGuiStyleVar_WindowPadding, ImVec2());
-    ImGui::PushStyleVar(ImGuiStyleVar_CellPadding, local_cell_padding);
-
-    static auto sh2_type   = Sh2Type{Sh2Type::master};
-    static auto current_pc = u32{state.slaveSh2()->getRegister(Sh2Register::pc)};
-    static auto local_pc   = u32{};
-    if (ImGui::RadioButton(tr("Master").c_str(), sh2_type == Sh2Type::master)) { sh2_type = Sh2Type::master; }
-    ImGui::SameLine();
-    if (ImGui::RadioButton(tr("Slave").c_str(), sh2_type == Sh2Type::slave)) { sh2_type = Sh2Type::slave; }
-
-    sh2::Sh2* current_sh2{nullptr};
-    switch (sh2_type) {
-        using enum Sh2Type;
-        case master: current_sh2 = state.masterSh2(); break;
-        case slave: current_sh2 = state.slaveSh2(); break;
-        default: break;
-    }
-
-    current_pc = (local_pc != 0) ? local_pc : current_sh2->getRegister(Sh2Register::pc);
-
-    constexpr auto buttons_start_pos = 200;
-    ImGui::SameLine(buttons_start_pos);
-
-    {
-        // Debug buttons
-        ImGui::BeginGroup();
-        const auto button_width    = ImVec2(100, 0);
-        const auto label_step_into = icon_step_into + tr("Step into");
-        if (ImGui::Button(label_step_into.c_str(), button_width)) {
-            local_pc = 0;
-            state.debugStatus(core::DebugStatus::step_into);
-            state.updateDebugStatus(core::DebugPosition::on_status_change, current_sh2->sh2Type());
-        }
-        ImGui::SameLine();
-        const auto label_step_over = icon_step_over + tr("Step over");
-        if (ImGui::Button(label_step_over.c_str(), button_width)) {
-            local_pc = 0;
-            state.debugStatus(core::DebugStatus::step_over);
-            state.updateDebugStatus(core::DebugPosition::on_status_change, current_sh2->sh2Type());
-        }
-        ImGui::SameLine();
-        const auto label_step_out = icon_step_out + tr("Step out");
-        if (ImGui::Button(label_step_out.c_str(), button_width)) {
-            local_pc = 0;
-            state.debugStatus(core::DebugStatus::step_out);
-            state.updateDebugStatus(core::DebugPosition::on_status_change, current_sh2->sh2Type());
-        }
-        ImGui::SameLine();
-        const auto label_next_frame = icon_next_frame + tr("Next frame");
-        if (ImGui::Button(label_next_frame.c_str(), button_width)) {
-            local_pc = 0;
-            state.debugStatus(core::DebugStatus::next_frame);
-            state.updateDebugStatus(core::DebugPosition::on_status_change, current_sh2->sh2Type());
-        }
-        ImGui::EndGroup();
-    }
-
-    {
-        // General registers
-        const auto child_size = ImVec2(300, 270);
-        ImGui::BeginChild("ChildRegisters", child_size, true, window_flags);
-        ImGui::ChildWindowHeader(tr("General registers"));
-        const auto mask = std::string{"R{:<2d} = {:#010x}"};
-        auto       i    = u8{};
-
-        static ImGuiTableFlags table_flags    = ImGuiTableFlags_SizingStretchSame | ImGuiTableFlags_PadOuterX;
-        constexpr auto         columns_number = u8{2};
-        if (ImGui::BeginTable("general_registers", columns_number, table_flags)) {
-            const auto addGeneralRegisters = [&](u32 index, const Sh2Register reg1, const Sh2Register reg2) {
-                constexpr auto offset = u8{8};
-                ImGui::TableNextRow();
-                ImGui::TableSetColumnIndex(0);
-                ImGui::TextUnformatted(uti::format(mask, index, current_sh2->getRegister(reg1)).c_str());
-                ImGui::TableSetColumnIndex(1);
-                ImGui::TextUnformatted(uti::format(mask, index + offset, current_sh2->getRegister(reg2)).c_str());
-            };
-
-            addGeneralRegisters(i, Sh2Register::r0, Sh2Register::r8);
-            ++i;
-            addGeneralRegisters(i, Sh2Register::r1, Sh2Register::r9);
-            ++i;
-            addGeneralRegisters(i, Sh2Register::r2, Sh2Register::r10);
-            ++i;
-            addGeneralRegisters(i, Sh2Register::r3, Sh2Register::r11);
-            ++i;
-            addGeneralRegisters(i, Sh2Register::r4, Sh2Register::r12);
-            ++i;
-            addGeneralRegisters(i, Sh2Register::r5, Sh2Register::r13);
-            ++i;
-            addGeneralRegisters(i, Sh2Register::r6, Sh2Register::r14);
-            ++i;
-            addGeneralRegisters(i, Sh2Register::r7, Sh2Register::r15);
-
-            ImGui::EndTable();
-        }
-
-        ImGui::NewLine();
-
-        // System & Control registers
-        if (ImGui::BeginTable("system_registers", 2, table_flags)) {
-            ImGui::TableSetupColumn(tr("System registers").c_str());
-            ImGui::TableSetupColumn(tr("Control registers").c_str());
-
-            ImGui::TableHeadersRow();
-
-            const auto system_mask  = std::string{"{:<4} = {:#010x}"};
-            const auto control_mask = std::string{"{:<3} = {:#010x}"};
-
-            ImGui::TableNextRow();
-            ImGui::TableSetColumnIndex(0);
-            ImGui::TextUnformatted(uti::format(system_mask, "MACH", current_sh2->getRegister(Sh2Register::mach)).c_str());
-            ImGui::TableSetColumnIndex(1);
-            ImGui::TextUnformatted(uti::format(control_mask, "VBR", current_sh2->getRegister(Sh2Register::vbr)).c_str());
-
-            ImGui::TableNextRow();
-            ImGui::TableSetColumnIndex(0);
-            ImGui::TextUnformatted(uti::format(system_mask, "MACL", current_sh2->getRegister(Sh2Register::macl)).c_str());
-            ImGui::TableSetColumnIndex(1);
-            ImGui::TextUnformatted(uti::format(control_mask, "GBR", current_sh2->getRegister(Sh2Register::gbr)).c_str());
-
-            ImGui::TableNextRow();
-            ImGui::TableSetColumnIndex(0);
-            ImGui::TextUnformatted(uti::format(system_mask, "PR", current_sh2->getRegister(Sh2Register::pr)).c_str());
-            ImGui::TableSetColumnIndex(1);
-            ImGui::TextUnformatted(uti::format(control_mask, "SR", current_sh2->getRegister(Sh2Register::sr)).c_str());
-
-            ImGui::TableNextRow();
-            ImGui::TableSetColumnIndex(0);
-            ImGui::TextUnformatted(uti::format(system_mask, "PC", current_sh2->getRegister(Sh2Register::pc)).c_str());
-
-            ImGui::EndTable();
-        }
-        ImGui::EndChild();
-    }
-
-    ImGui::SameLine(ImGui::GetWindowWidth() / 2);
-    {
-        // Disassembly
-
-        const auto child_size = ImVec2(330, 270);
-        ImGui::BeginChild("ChildDisassembly", child_size, true, window_flags);
-        ImGui::ChildWindowHeader(tr("Disassembly"));
-
-        const auto table_size = ImVec2(285.f, 0.f);
-        if (ImGui::BeginTable("disassembly", 1, ImGuiTableFlags_SizingStretchProp | ImGuiTableFlags_PadOuterX, table_size)) {
-            const auto lower_bound = u32{current_pc - 6};
-            const auto upper_bound = u32{current_pc + 20};
-            for (u32 i = lower_bound; i < upper_bound; i += 2) {
-                ImGui::TableNextRow();
-                ImGui::TableSetColumnIndex(0);
-
-                const auto opcode = state.memory()->read<u16>(i);
-                if (i == current_pc) {
-                    const auto color = ImVec4(0.5f, 0.5f, 1.0f, 1.0f);
-                    ImGui::TextColored(color, sh2::Sh2::disasm(i, opcode).c_str());
-                } else {
-                    ImGui::TextUnformatted(sh2::Sh2::disasm(i, opcode).c_str());
-                }
-            }
-
-            ImGui::EndTable();
-        }
-
-        ImGui::SameLine();
-
-        if (ImGui::BeginTable("disassembly_buttons", 1, ImGuiTableFlags_SizingStretchProp)) {
-            constexpr auto row_height = 110.f;
-            ImGui::TableNextRow(ImGuiTableRowFlags_None, row_height);
-            ImGui::TableNextRow();
-            ImGui::TableSetColumnIndex(0);
-            ImGui::PushButtonRepeat(true);
-            if (ImGui::ArrowButton("##up", ImGuiDir_Up)) {
-                if (local_pc == 0) { local_pc = current_pc; }
-                local_pc -= 2;
-            }
-            ImGui::TableNextRow();
-            ImGui::TableSetColumnIndex(0);
-            if (ImGui::ArrowButton("##down", ImGuiDir_Down)) {
-                if (local_pc == 0) { local_pc = current_pc; }
-                local_pc += 2;
-            }
-            ImGui::PopButtonRepeat();
-            ImGui::EndTable();
-        }
-        ImGui::EndChild();
-    }
-
-    {
-        // Breakpoints
-        const auto child_size = ImVec2(300, 135);
-        ImGui::BeginChild("ChildBreakpoints", child_size, true, window_flags);
-
-        ImGui::ChildWindowHeader(tr("Breakpoints"));
-        const auto table_size = ImVec2(0.0f, 95.f);
-        if (ImGui::BeginTable("breakpoints", 1, ImGuiTableFlags_SizingStretchProp | ImGuiTableFlags_PadOuterX, table_size)) {
-            constexpr auto                                         input_size = u8{9};
-            std::array<std::vector<char>, sh2::breakpoints_number> bp_input;
-            for (u8 i = 0; i < sh2::breakpoints_number; ++i) {
-                ImGui::TableNextRow();
-                ImGui::TableSetColumnIndex(0);
-                ImGui::AlignTextToFramePadding();
-                ImGui::TextUnformatted("0x");
-                ImGui::SameLine();
-                constexpr auto x_offset   = 8.f;
-                auto           cursor_pos = ImGui::GetCursorPos();
-                cursor_pos.x -= x_offset;
-                ImGui::SetCursorPos(cursor_pos);
-
-                if (current_sh2->breakpoint(i) == 0) {
-                    bp_input[i] = uti::stringToVector(std::string{""}, input_size);
-                } else {
-                    bp_input[i] = uti::stringToVector(uti::format("{:x}", current_sh2->breakpoint(i)), input_size);
-                }
-
-                if (ImGui::InputText(uti::format("##bp{:d}", i).c_str(),
-                                     bp_input[i].data(),
-                                     bp_input[i].capacity(),
-                                     ImGuiInputTextFlags_CharsHexadecimal)) {
-                    try {
-                        // stoi converts implicitly to string before converting. Doing the conversion before hand allows
-                        // to handle the empty string case.
-                        const auto str        = std::string(bp_input[i].data());
-                        const auto conv_input = str.empty() ? 0 : std::stoi(str, nullptr, 16);
-                        current_sh2->breakpoint(i, conv_input);
-                    } catch (std::exception const& e) { Log::warning(Logger::gui, e.what()); }
-                }
-            }
-            ImGui::EndTable();
-        }
-        ImGui::EndChild();
-    }
-
-    ImGui::SameLine(ImGui::GetWindowWidth() / 2);
-
-    {
-        // Callstack
-
-        const auto child_size = ImVec2(330, 135);
-        ImGui::BeginChild("ChildCallstack", child_size, true, window_flags);
-        ImGui::ChildWindowHeader(tr("Callstack"));
-
-        const auto table_size = ImVec2(0.0f, 135.f);
-        if (ImGui::BeginTable("callstack",
-                              1,
-                              ImGuiTableFlags_SizingStretchProp | ImGuiTableFlags_ScrollY | ImGuiTableFlags_PadOuterX,
-                              table_size)) {
-            const auto callstack_mask = std::string{"{:#010x}"};
-            const auto callstack      = current_sh2->callstack();
-            std::ranges::for_each(callstack, [&](const auto& item) {
-                ImGui::TableNextRow();
-                ImGui::TableSetColumnIndex(0);
-                ImGui::TextUnformatted(uti::format(callstack_mask, item.call_address).c_str());
-            });
-
-            ImGui::EndTable();
-        }
-        ImGui::EndChild();
-    }
-
-    ImGui::PopStyleVar();
-    ImGui::PopStyleVar();
-    ImGui::PopStyleVar();
-
-    ImGui::End();
-}
-
-void showDebugMemoryEditorWindow(core::EmulatorContext& state, bool* opened) {
-    const auto window_size = ImVec2(610, 320);
-    ImGui::SetNextWindowSize(window_size);
-
-    auto window_flags
-        = ImGuiWindowFlags{ImGuiWindowFlags_NoResize | ImGuiWindowFlags_NoSavedSettings | ImGuiWindowFlags_NoCollapse};
-    ImGui::Begin(tr("Memory debug").c_str(), opened, window_flags);
-
-    static auto current_area = MemoryMapArea::rom;
-
-    auto tab_bar_flags = ImGuiTabBarFlags{ImGuiTabBarFlags_FittingPolicyScroll};
-    if (ImGui::BeginTabBar("MemoryDebugTabBar", tab_bar_flags)) {
-        for (const auto& [k, v] : state.memory()->memory_map_) {
-            if (ImGui::BeginTabItem(v.c_str())) {
-                current_area = k;
-
-                switch (current_area) {
-                    using enum MemoryMapArea;
-                    case vdp2_registers: {
-                        ImGui::TextUnformatted(tr("Check VDP2 debug window").c_str());
-                        break;
-                    }
-                    case cd_block:
-                        for (auto const& r : state.cdrom()->getRegisters()) {
-                            ImGui::TextUnformatted(r.c_str());
-                        }
-                        break;
-                    default:
-                        const auto [data, size, start] = state.memory()->getMemoryMapAreaData(current_area);
-                        static auto editor             = MemoryEditor{}; // store your state somewhere
-                        editor.DrawContents(data, size, start);
-                }
-                ImGui::EndTabItem();
-            }
-        }
-
-        ImGui::EndTabBar();
-    }
-
-    ImGui::End();
-}
-
-void showDebugMemoryDumpWindow(core::EmulatorContext& state, bool* opened) {
-    const auto window_size = ImVec2(500, 100);
-    ImGui::SetNextWindowSize(window_size);
-
-    auto window_flags
-        = ImGuiWindowFlags{ImGuiWindowFlags_NoResize | ImGuiWindowFlags_NoSavedSettings | ImGuiWindowFlags_NoCollapse};
-    ImGui::Begin(tr("Memory dump").c_str(), opened, window_flags);
-
-    static auto current_area = MemoryMapArea::rom;
-
-    ImGui::Text(tr("Memory area :").c_str());
-    ImGui::SameLine();
-
-    if (ImGui::BeginCombo("##combo_memory_area", state.memory()->memory_map_[current_area].c_str())) {
-        for (const auto& [k, v] : state.memory()->memory_map_) {
-            const bool is_selected = (current_area == k);
-            if (ImGui::Selectable(v.c_str(), is_selected)) { current_area = k; }
-
-            if (is_selected) { ImGui::SetItemDefaultFocus(); }
-        }
-        ImGui::EndCombo();
-    }
-
-    {
-        constexpr auto string_size = u8{255};
-        ImGui::TextUnformatted(tr("Dump to ").c_str());
-        ImGui::SameLine();
-
-        static auto full_path    = std::string{};
-        auto        path_for_gui = uti::stringToVector(full_path, string_size);
-        const auto  flags        = ImGuiInputTextFlags_CharsHexadecimal | ImGuiInputTextFlags_ReadOnly;
-        ImGui::InputText("##dump_file", path_for_gui.data(), path_for_gui.capacity(), flags);
-
-        ImGui::SameLine();
-        auto        browser_flags = ImGuiFileBrowserFlags_CreateNewDir | ImGuiFileBrowserFlags_EnterNewFilename;
-        static auto select_dialog = ImGui::FileBrowser(browser_flags);
-        if (ImGui::Button("...##dump_file")) {
-            select_dialog.SetTitle(tr("Select a file to dump data to ..."));
-            select_dialog.SetTypeFilters({".bin", ".*"});
-            select_dialog.Open();
-        }
-        select_dialog.Display();
-
-        if (select_dialog.HasSelected()) { full_path = select_dialog.GetSelected().string(); }
-
-        ImGui::SameLine();
-
-        if (ImGui::Button(tr("Dump").c_str())) {
-            const auto [data, size, start] = state.memory()->getMemoryMapAreaData(current_area);
-
-            auto file = std::ofstream(full_path, std::ios::binary);
-            file.write(reinterpret_cast<char*>(data), size);
-            file.close();
-        }
-    }
-
-    ImGui::End();
-}
-
-void showDebugVdp1Window(core::EmulatorContext& state, bool* opened) {
-    const auto window_size = ImVec2(860, 320);
-    ImGui::SetNextWindowSize(window_size);
-
-    auto window_flags
-        = ImGuiWindowFlags{ImGuiWindowFlags_NoResize | ImGuiWindowFlags_NoSavedSettings | ImGuiWindowFlags_NoCollapse};
-    ImGui::Begin(tr("VDP1 debug").c_str(), opened, window_flags);
-
-    if (state.debugStatus() != core::DebugStatus::disabled) {
-        constexpr auto local_child_rounding = 5.0f;
-        const auto     local_cell_padding   = ImVec2(5, 2);
-        ImGui::PushStyleVar(ImGuiStyleVar_ChildRounding, local_child_rounding);
-        ImGui::PushStyleVar(ImGuiStyleVar_CellPadding, local_cell_padding);
-
-        static auto current_part_idx = size_t{}; // Here we store our selection data as an index.
-        auto        draw_list        = state.vdp1()->vdp1Parts();
-        ImGuiIO&    io               = ImGui::GetIO();
-        io.WantCaptureKeyboard       = true;
-        if (draw_list.size() < current_part_idx) { current_part_idx = 0; }
-
-        {
-            // Draw list
-            ImGui::PushStyleVar(ImGuiStyleVar_WindowPadding, ImVec2());
-            const auto child_size = ImVec2(310, 280);
-            ImGui::BeginChild("ChildDrawList", child_size, true);
-
-            if (ImGui::BeginMenuBar()) {
-                ImGui::TextUnformatted(tr("Draw list").c_str());
-                ImGui::EndMenuBar();
-            }
-            const auto draw_list_size = ImVec2(310, 260);
-            if (ImGui::BeginListBox("##draw_list", draw_list_size)) {
-                for (u32 n = 0; n < draw_list.size(); ++n) {
-                    const bool is_selected = (current_part_idx == n);
-                    if (ImGui::Selectable(format("{}##{}", draw_list[n].debugHeader(), n).c_str(),
-                                          is_selected,
-                                          ImGuiSelectableFlags_SelectOnNav)) {
-                        current_part_idx = n;
-                    }
-
-                    // Set the initial focus when opening the combo (scrolling + keyboard navigation focus)
-                    if (is_selected) { ImGui::SetItemDefaultFocus(); }
-                }
-                ImGui::EndListBox();
-            }
-
-            ImGui::EndChild();
-            ImGui::PopStyleVar();
-        }
-
-        ImGui::SameLine();
-        {
-            // Part detail
-            if (!draw_list.empty()) {
-                const auto child_size   = ImVec2(260, 280);
-                const auto content_size = ImVec2(512, 280);
-
-                ImGui::SetNextWindowContentSize(content_size);
-                ImGui::BeginChild("ChildPartDetail", child_size, true);
-                ImGui::TextWithColors(draw_list[current_part_idx].getDebugDetail().c_str());
-                state.opengl()->render()->partToHighlight(draw_list[current_part_idx]);
-                ImGui::EndChild();
-            }
-        }
-
-        ImGui::SameLine();
-        {
-            // Texture
-            if (!draw_list.empty()) {
-                const auto child_size = ImVec2(260, 280);
-                ImGui::PushStyleVar(ImGuiStyleVar_WindowPadding, ImVec2());
-                ImGui::BeginChild("ChildPartTexture", child_size, true);
-
-                if (ImGui::BeginMenuBar()) {
-                    ImGui::TextUnformatted(tr("Texture").c_str());
-                    ImGui::EndMenuBar();
-                }
-
-                if (draw_list[current_part_idx].common_vdp_data_.texture_key != 0) {
-                    const auto& texture = video::Texture::getTexture(draw_list[current_part_idx].common_vdp_data_.texture_key);
-                    // Preview is 260*260 max. When image ratio isn't 1:1, preview size must be adapted to keep the image
-                    // ratio.
-                    const auto max_size     = Size{260, 260};
-                    const auto tex_size     = video::Texture::calculateTextureSize(max_size, (*texture)->key());
-                    const auto preview_size = ImVec2(tex_size.w, tex_size.h);
-
-                    static auto opengl_id = 0;
-                    if (texture) {
-                        if (opengl_id != 0) { video::OpenglTexturing::deleteTexture(opengl_id); }
-                        opengl_id = video::OpenglTexturing::generateTexture((*texture)->width(),
-                                                                            (*texture)->height(),
-                                                                            (*texture)->rawData());
-                        ImGui::Image(reinterpret_cast<ImTextureID>(static_cast<uptr>(opengl_id)), preview_size);
-                    }
-                }
-                ImGui::EndChild();
-                ImGui::PopStyleVar();
-            }
-        }
-
-        io.WantCaptureKeyboard = false;
-
-        ImGui::PopStyleVar();
-        ImGui::PopStyleVar();
-    } else {
-        ImGui::TextUnformatted(tr("Pause emulation to display debug data ...").c_str());
-    }
-    ImGui::End();
-}
-
-void showDebugVdp2Window(core::EmulatorContext& state, bool* opened) {
-    enum class Vdp2DebugTab { none, global, vram, registers, scroll_screens };
-    static auto current_tab = Vdp2DebugTab::none;
-    if (current_tab == Vdp2DebugTab::none) { current_tab = Vdp2DebugTab::global; }
-
-    const auto window_size_global         = ImVec2(610, 300);
-    const auto window_size_vram           = ImVec2(610, 150);
-    const auto window_size_scroll_screens = ImVec2(610, 600);
-    const auto window_size_default        = ImVec2(610, 400);
-
-    const ImU32 row_bg_color = ImGui::GetColorU32(ImVec4(0.2f, 0.2f, 0.2f, 1.f));
-
-    switch (current_tab) {
-        using enum Vdp2DebugTab;
-        case global: ImGui::SetNextWindowSize(window_size_global); break;
-        case vram: ImGui::SetNextWindowSize(window_size_vram); break;
-        case scroll_screens: ImGui::SetNextWindowSize(window_size_scroll_screens); break;
-        default: ImGui::SetNextWindowSize(window_size_default);
-    }
-
-    auto window_flags
-        = ImGuiWindowFlags{ImGuiWindowFlags_NoResize | ImGuiWindowFlags_NoSavedSettings | ImGuiWindowFlags_NoCollapse};
-    ImGui::Begin(tr("VDP2 debug").c_str(), opened, window_flags);
-
-    using video::ScrollScreen;
-    using ScrollScreenName    = std::unordered_map<ScrollScreen, std::string>;
-    const auto scroll_screens = ScrollScreenName{
-        {ScrollScreen::nbg0, "NBG0"},
-        {ScrollScreen::nbg1, "NBG1"},
-        {ScrollScreen::nbg2, "NBG2"},
-        {ScrollScreen::nbg3, "NBG3"},
-        {ScrollScreen::rbg0, "RBG0"},
-        {ScrollScreen::rbg1, "RBG1"}
-    };
-
-    auto tab_bar_flags = ImGuiTabBarFlags{ImGuiTabBarFlags_None};
-    if (ImGui::BeginTabBar("Vdp2DebugTabBar", tab_bar_flags)) {
-        if (ImGui::BeginTabItem(tr("Global").c_str())) {
-            current_tab                           = Vdp2DebugTab::global;
-            static ImGuiTableFlags table_flags    = ImGuiTableFlags_Borders | ImGuiTableFlags_SizingFixedFit;
-            constexpr auto         columns_number = u8{2};
-            if (ImGui::BeginTable("global_table", columns_number, table_flags)) {
-                for (const auto& [label, value] : state.vdp2()->getDebugGlobalMainData()) {
-                    ImGui::TableNextRow();
-                    auto column_index = u8{0};
-                    ImGui::TableSetColumnIndex(column_index++);
-                    ImGui::TableSetBgColor(ImGuiTableBgTarget_CellBg, row_bg_color);
-                    ImGui::TextUnformatted(label.c_str());
-                    ImGui::TableSetColumnIndex(column_index++);
-                    if (value.has_value()) { ImGui::TextUnformatted((*value).c_str()); }
-                }
-
-                for (const auto& [label, value] : state.vdp2()->getDebugRamMainData()) {
-                    ImGui::TableNextRow();
-                    auto column_index = u8{0};
-                    ImGui::TableSetColumnIndex(column_index);
-                    ++column_index;
-                    ImGui::TableSetBgColor(ImGuiTableBgTarget_CellBg, row_bg_color);
-                    ImGui::TextUnformatted(label.c_str());
-                    ImGui::TableSetColumnIndex(column_index);
-                    ++column_index;
-                    if (value.has_value()) { ImGui::TextUnformatted((*value).c_str()); }
-                }
-
-                ImGui::EndTable();
-            }
-
-            {
-                static auto disabled_layers = std::array{false, false, false, false, false, false};
-                const auto  addCheckbox     = [&](const ScrollScreen ss) {
-                    if (ImGui::Checkbox(scroll_screens.at(ss).c_str(), &disabled_layers[util::toUnderlying(ss)])) {
-                        state.vdp2()->disableLayer(ss, disabled_layers[util::toUnderlying(ss)]);
-                    }
-                    ImGui::SameLine();
-                    constexpr auto offset = 20;
-                    ImGui::SetCursorPosX(ImGui::GetCursorPosX() + offset);
-                };
-
-                const auto child_size = ImVec2(580, 35);
-                ImGui::BeginChild("vdp2_disable_layers", child_size, true, window_flags);
-                ImGui::TextUnformatted(tr("Disable layers").c_str());
-                ImGui::SameLine();
-                addCheckbox(ScrollScreen::nbg0);
-                addCheckbox(ScrollScreen::nbg1);
-                addCheckbox(ScrollScreen::nbg2);
-                addCheckbox(ScrollScreen::nbg3);
-                addCheckbox(ScrollScreen::rbg0);
-                addCheckbox(ScrollScreen::rbg1);
-
-                ImGui::EndChild();
-            }
-
-            if (ImGui::Button(tr("Reload cache").c_str())) { video::Texture::discardCache(); }
-
-            ImGui::EndTabItem();
-        }
-
-        if (ImGui::BeginTabItem(tr("VRAM access").c_str())) {
-            current_tab                  = Vdp2DebugTab::vram;
-            static ImGuiTableFlags flags = ImGuiTableFlags_Borders | ImGuiTableFlags_RowBg;
-            if (ImGui::BeginTable("vram_access", video::vram_timing_size + 1, flags)) {
-                ImGui::TableSetupColumn("Bank");
-                ImGui::TableSetupColumn("T0");
-                ImGui::TableSetupColumn("T1");
-                ImGui::TableSetupColumn("T2");
-                ImGui::TableSetupColumn("T3");
-                ImGui::TableSetupColumn("T4");
-                ImGui::TableSetupColumn("T5");
-                ImGui::TableSetupColumn("T6");
-                ImGui::TableSetupColumn("T7");
-                ImGui::TableHeadersRow();
-
-                const auto banks      = state.vdp2()->getDebugVramAccessBanks();
-                const auto banks_name = state.vdp2()->getDebugVramAccessBanksName();
-
-                for (u8 row = 0; row < banks.size(); ++row) {
-                    ImGui::TableNextRow();
-                    for (u8 column = 0; column < video::vram_timing_size + 1; ++column) {
-                        ImGui::TableSetColumnIndex(column);
-                        if (column == 0) {
-                            ImGui::TableSetBgColor(ImGuiTableBgTarget_CellBg, row_bg_color);
-                            ImGui::TextUnformatted(banks_name[row].c_str());
-                            continue;
-                        }
-                        const auto command_desc = Vdp2::getDebugVramAccessCommandDescription(banks[row][column - 1]);
-                        ImGui::TextUnformatted(command_desc.first.c_str());
-                        if (command_desc.second.has_value()) {
-                            ImGui::SameLine();
-                            ImGui::HelpMarker(command_desc.second.value());
-                        }
-                    }
-                }
-                ImGui::EndTable();
-            }
-
-            ImGui::EndTabItem();
-        }
-        if (ImGui::BeginTabItem(tr("Registers").c_str())) {
-            current_tab = Vdp2DebugTab::registers;
-            ImGui::BeginChild("vdp2_registers_child");
-
-            static ImGuiTableFlags flags = ImGuiTableFlags_Borders | ImGuiTableFlags_RowBg | ImGuiTableFlags_SizingFixedFit;
-            constexpr auto         columns_number = u8{3};
-            if (ImGui::BeginTable("vdp2_registers_table", columns_number, flags)) {
-                ImGui::TableSetupColumn(tr("Address").c_str());
-                ImGui::TableSetupColumn(tr("Description").c_str());
-                ImGui::TableSetupColumn(tr("Value").c_str());
-                ImGui::TableHeadersRow();
-
-                const auto& registers = state.vdp2()->getRegisters();
-                for (const auto& [address, desc] : registers) {
-                    ImGui::TableNextRow();
-                    auto column_index = u8{0};
-                    ImGui::TableSetColumnIndex(column_index);
-                    ++column_index;
-                    ImGui::TextUnformatted(uti::format("{:#010x}", address).c_str());
-
-                    ImGui::TableSetColumnIndex(column_index);
-                    ++column_index;
-                    ImGui::TextUnformatted(desc.c_str());
-
-                    ImGui::TableSetColumnIndex(column_index);
-                    ImGui::TextUnformatted(uti::format("{:#06x}", state.vdp2()->readRegisters<u16>(address)).c_str());
-                }
-                ImGui::EndTable();
-            }
-            ImGui::EndChild();
-
-            ImGui::EndTabItem();
-        }
-        if (ImGui::BeginTabItem(tr("Scroll Screens").c_str())) {
-            current_tab                = Vdp2DebugTab::scroll_screens;
-            static auto current_screen = ScrollScreen::nbg0;
-            state.vdp2()->screenInDebug(current_screen);
-            {
-                // Scroll screens list
-                ImGui::BeginGroup();
-                ImGui::PushStyleVar(ImGuiStyleVar_WindowPadding, ImVec2());
-                const auto& style = ImGui::GetStyle();
-
-                ImGui::PushStyleColor(ImGuiCol_FrameBg, style.Colors[ImGuiCol_ChildBg]);
-                const auto child_size = ImVec2(50, 110);
-                ImGui::BeginChild("ChildScrollScreen", child_size, true, window_flags);
-
-                const auto scroll_child_size = ImVec2(70, 110);
-                if (ImGui::BeginListBox("##scroll_screen", scroll_child_size)) {
-                    for (const auto& [k, v] : scroll_screens) {
-                        const bool is_selected = (current_screen == k);
-                        if (ImGui::Selectable(v.c_str(), is_selected, ImGuiSelectableFlags_SelectOnNav)) {
-                            current_screen = k;
-                            state.vdp2()->screenInDebug(current_screen);
-                        }
-
-                        // Set the initial focus when opening the combo (scrolling + keyboard navigation focus)
-                        if (is_selected) { ImGui::SetItemDefaultFocus(); }
-                    }
-                }
-                ImGui::EndListBox();
-
-                ImGui::EndChild();
-                ImGui::PopStyleColor();
-                ImGui::PopStyleVar();
-                ImGui::EndGroup();
-            }
-            ImGui::SameLine();
-
-            ImGui::BeginGroup();
-            if (ImGui::BeginTabBar("Vdp2DebugTabBar", tab_bar_flags)) {
-                if (ImGui::BeginTabItem(tr("Details").c_str())) {
-                    const auto& screen_data = state.vdp2()->getDebugScrollScreenData(current_screen);
-                    if (screen_data.has_value()) {
-                        static ImGuiTableFlags table_flags    = ImGuiTableFlags_Borders | ImGuiTableFlags_SizingFixedFit;
-                        constexpr auto         columns_number = u8{2};
-                        if (ImGui::BeginTable("scroll_screen_table", columns_number, table_flags)) {
-                            for (const auto& [label, value] : *screen_data) {
-                                ImGui::TableNextRow();
-                                auto column_index = u8{0};
-                                ImGui::TableSetColumnIndex(column_index);
-                                ++column_index;
-                                ImGui::TableSetBgColor(ImGuiTableBgTarget_CellBg, row_bg_color);
-                                ImGui::TextUnformatted(label.c_str());
-                                ImGui::TableSetColumnIndex(column_index);
-                                ++column_index;
-                                if (value.has_value()) { ImGui::TextUnformatted((*value).c_str()); }
-                            }
-                            ImGui::EndTable();
-                        }
-                    } else {
-                        ImGui::TextUnformatted(tr("Screen is not displayed").c_str());
-                    }
-
-                    ImGui::EndTabItem();
-                }
-                if (ImGui::BeginTabItem(tr("Viewer").c_str())) {
-                    const auto child_size = ImVec2(500, 520);
-                    ImGui::PushStyleVar(ImGuiStyleVar_WindowPadding, ImVec2());
-                    ImGui::BeginChild("child_part_texture", child_size, true, window_flags);
-
-                    if (state.debugStatus() != core::DebugStatus::disabled) {
-                        if (state.vdp2()->screenInDebug() != video::ScrollScreen::none) {
-                            state.opengl()->render()->renderVdp2DebugLayer(state);
-                        }
-                        const auto tex_id       = state.opengl()->texturing()->vdp2DebugLayerTextureId();
-                        const auto preview_size = ImVec2(500, 500);
-                        ImGui::Image(reinterpret_cast<ImTextureID>(static_cast<uptr>(tex_id)), preview_size);
-                    } else {
-                        ImGui::TextUnformatted(tr("Pause emulation to display debug data ...").c_str());
-                    }
-
-                    ImGui::EndChild();
-                    ImGui::PopStyleVar();
-
-                    ImGui::EndTabItem();
-                }
-
-                ImGui::EndTabBar();
-            }
-            ImGui::EndGroup();
-
-            ImGui::EndTabItem();
-        }
-        ImGui::EndTabBar();
-    }
-
-    ImGui::End();
-}
-
-void showDebugTexturesWindow(core::EmulatorContext& state, bool* opened) {
-    const auto window_size = ImVec2(1040, 570);
-    ImGui::SetNextWindowSize(window_size);
-
-    auto window_flags
-        = ImGuiWindowFlags{ImGuiWindowFlags_NoResize | ImGuiWindowFlags_NoSavedSettings | ImGuiWindowFlags_NoCollapse};
-    ImGui::Begin(tr("Textures debug").c_str(), opened, window_flags);
-
-    if (state.debugStatus() == core::DebugStatus::disabled) {
-        ImGui::TextUnformatted(tr("Pause emulation to display debug data ...").c_str());
-    } else {
-        ImGui::BeginGroup();
-        auto tab_bar_flags = ImGuiTabBarFlags{ImGuiTabBarFlags_None};
-        if (ImGui::BeginTabBar("TextureDebugTabBar", tab_bar_flags)) {
-            if (ImGui::BeginTabItem(tr("Statistics").c_str())) {
-                const auto& stats = video::Texture::statistics();
-                for (const auto& s : stats) {
-                    ImGui::TextUnformatted(s.c_str());
-                }
-
-                ImGui::EndTabItem();
-            }
-            if (ImGui::BeginTabItem(tr("Viewer").c_str())) {
-                const auto child_size = ImVec2(1024, 512);
-
-                const auto area_1_width = ImGui::GetContentRegionAvail().x * 0.2f;
-                const auto area_2_width = ImGui::GetContentRegionAvail().y * 0.5f;
-                const auto area_3_width = ImGui::GetContentRegionMax().x - (area_1_width + area_2_width);
-
-                const auto half_height = ImGui::GetContentRegionAvail().y * 0.5f;
-
-                const auto details_window_pos = ImVec2(area_1_width, 0);
-                const auto preview_window_pos = ImVec2(area_1_width, ImGui::GetContentRegionAvail().y * 0.5f);
-                const auto layer_window_pos   = ImVec2(area_1_width + area_2_width, 0);
-
-                static auto current_texture_idx  = size_t{}; // Here we store our selection data as an index.
-                static auto previous_texture_idx = size_t{1};
-                const auto& keys_list            = video::Texture::keysList();
-
-                ImGui::PushStyleVar(ImGuiStyleVar_WindowPadding, ImVec2());
-                ImGui::BeginChild("texture_viewer", child_size, true, window_flags);
-                {
-                    // Keys list
-                    ImGuiWindowFlags window_flags = ImGuiWindowFlags_HorizontalScrollbar;
-                    const auto child_size = ImVec2(ImGui::GetContentRegionAvail().x * 0.2f, ImGui::GetContentRegionAvail().y);
-                    ImGui::BeginChild("ChildTexturesList", child_size, false, window_flags);
-
-                    const auto texture_list_size = ImVec2(area_1_width, ImGui::GetContentRegionAvail().y);
-                    if (ImGui::BeginListBox("##texture_list", texture_list_size)) {
-                        for (u32 n = 0; n < keys_list.size(); ++n) {
-                            const bool is_selected = (current_texture_idx == n);
-                            if (ImGui::Selectable(format("{}##{}", keys_list[n].first, n).c_str(),
-                                                  is_selected,
-                                                  ImGuiSelectableFlags_SelectOnNav)) {
-                                current_texture_idx = n;
-                            }
-
-                            // Set the initial focus when opening the combo (scrolling + keyboard navigation focus)
-                            if (is_selected) { ImGui::SetItemDefaultFocus(); }
-                        }
-                        ImGui::EndListBox();
-                    }
-
-                    ImGui::EndChild();
-                }
-                {
-                    // Details + preview
-                    ImGui::SetCursorPos(details_window_pos);
-                    ImGuiWindowFlags window_flags = ImGuiWindowFlags_None;
-                    const auto       child_size
-                        = ImVec2(ImGui::GetContentRegionAvail().y * 0.5f, ImGui::GetContentRegionAvail().y * 0.5f);
-
-                    ImGui::BeginChild("ChildTextureDetails", child_size, true, window_flags);
-
-                    if (!keys_list.empty()) {
-                        const auto& texture_key = keys_list[current_texture_idx].second;
-                        ImGui::TextUnformatted(state.opengl()->texturing()->getOpenglTextureDetails(texture_key).c_str());
-                    }
-                    ImGui::EndChild();
-
-                    ImGui::SetCursorPos(preview_window_pos);
-                    ImGui::BeginChild("ChildTexturePreview", child_size, true, window_flags);
-
-                    // When image ratio isn't 1:1, preview size must be adapted to keep the image ratio.
-                    if (!keys_list.empty()) {
-                        const auto  max_size     = Size{static_cast<u16>(area_2_width), static_cast<u16>(half_height)};
-                        const auto& texture_key  = keys_list[current_texture_idx].second;
-                        auto        tex_size     = video::Texture::calculateTextureSize(max_size, texture_key);
-                        const auto  preview_size = ImVec2(tex_size.w, tex_size.h);
-                        static auto opengl_id    = 0;
-                        if (previous_texture_idx != current_texture_idx) {
-                            // Reloading texture data from the new selected entry.
-                            const auto texture = video::Texture::getTexture(texture_key);
-                            if (texture) {
-                                if (opengl_id != 0) { video::OpenglTexturing::deleteTexture(opengl_id); }
-                                opengl_id = video::OpenglTexturing::generateTexture((*texture)->width(),
-                                                                                    (*texture)->height(),
-                                                                                    (*texture)->rawData());
-                            }
-                            previous_texture_idx = current_texture_idx;
-                        }
-                        ImGui::Image(reinterpret_cast<ImTextureID>(static_cast<uptr>(opengl_id)), preview_size);
-                    }
-
-                    ImGui::EndChild();
-                }
-                {
-                    // Full layer display
-                    const auto& key        = keys_list[current_texture_idx].second;
-                    const auto  opengl_tex = state.opengl()->texturing()->getOpenglTexture(key);
-
-                    auto tex_id
-                        = state.opengl()->texturing()->generateTextureFromTextureArrayLayer(video::GuiTextureType::layer_buffer,
-                                                                                            static_cast<u8>(key));
-                    ImGui::SetCursorPos(layer_window_pos);
-                    const auto child_size = ImVec2(area_3_width, ImGui::GetContentRegionAvail().y);
-                    ImGui::BeginChild("ChildTextureLayer", child_size, false, window_flags);
-                    const auto preview_size = ImGui::GetContentRegionAvail();
-                    ImGui::Image(reinterpret_cast<ImTextureID>(static_cast<uptr>(tex_id)), preview_size);
-
-                    ImGui::EndChild();
-                }
-
-                ImGui::EndChild();
-                ImGui::PopStyleVar();
-
-                ImGui::EndTabItem();
-            }
-            if (ImGui::BeginTabItem(tr("Layers").c_str())) {
-                const auto child_size = ImVec2(500, 520);
-                ImGui::PushStyleVar(ImGuiStyleVar_WindowPadding, ImVec2());
-
-                static auto layers        = std::vector<std::string>{"0", "1", "2", "3", "4", "5"};
-                static auto current_layer = int{};
-                if (ImGui::Combo("Layer", &current_layer, layers)) {}
-                auto tex_id
-                    = state.opengl()->texturing()->generateTextureFromTextureArrayLayer(video::GuiTextureType::layer_buffer,
-                                                                                        static_cast<u8>(current_layer));
-
-                ImGui::BeginChild("child_part_texture", child_size, true, window_flags);
-                const auto preview_size = ImVec2(500, 500);
-                ImGui::Image(reinterpret_cast<ImTextureID>(static_cast<uptr>(tex_id)), preview_size);
-
-                ImGui::EndChild();
-                ImGui::PopStyleVar();
-
-                ImGui::EndTabItem();
-            }
-            ImGui::EndTabBar();
-        }
-        ImGui::EndGroup();
-    }
-
-    ImGui::End();
-}
-
-void showDebugSmpcWindow(core::EmulatorContext& state, bool* opened) {
-    const auto window_size = ImVec2(810, 320);
-    ImGui::SetNextWindowSize(window_size);
-
-    auto window_flags
-        = ImGuiWindowFlags{ImGuiWindowFlags_NoResize | ImGuiWindowFlags_NoSavedSettings | ImGuiWindowFlags_NoCollapse};
-    ImGui::Begin(tr("SMPC debug").c_str(), opened, window_flags);
-
-    ImGui::BeginChild("smpc_registers_child");
-
-    static ImGuiTableFlags flags          = ImGuiTableFlags_Borders | ImGuiTableFlags_RowBg | ImGuiTableFlags_SizingFixedFit;
-    constexpr auto         columns_number = u8{3};
-    if (ImGui::BeginTable("smpc_registers_table", columns_number, flags)) {
-        ImGui::TableSetupColumn(tr("Address").c_str());
-        ImGui::TableSetupColumn(tr("Description").c_str());
-        ImGui::TableSetupColumn(tr("Value").c_str());
-        ImGui::TableHeadersRow();
-
-        const auto& registers = state.smpc()->getRegisters();
-        for (const auto& [address, desc] : registers) {
-            ImGui::TableNextRow();
-            auto column_index = u8{0};
-            ImGui::TableSetColumnIndex(column_index);
-            ++column_index;
-            ImGui::TextUnformatted(uti::format("{:#010x}", address).c_str());
-
-            ImGui::TableSetColumnIndex(column_index);
-            ++column_index;
-            ImGui::TextUnformatted(desc.c_str());
-
-            ImGui::TableSetColumnIndex(column_index);
-            ImGui::TextUnformatted(uti::format("{:#04x}", state.smpc()->rawRead(address)).c_str());
-        }
-        ImGui::EndTable();
-    }
-    ImGui::EndChild();
-
-    ImGui::End();
-}
-
-void showFileLoadBinaryWindow(GuiConfiguration& conf, core::EmulatorContext& state, bool* opened) {
-    constexpr auto column_2_start        = 120;
-    constexpr auto address_input_width   = 70.f;
-    constexpr auto default_load_address  = "6004000";
-    constexpr auto default_start_address = "6004000";
-    const auto     window_size           = ImVec2(600, 150);
-
-    ImGui::SetNextWindowSize(window_size);
-
-    auto window_flags
-        = ImGuiWindowFlags{ImGuiWindowFlags_NoResize | ImGuiWindowFlags_NoSavedSettings | ImGuiWindowFlags_NoCollapse};
-
-    ImGui::Begin(tr("Load binary file").c_str(), opened, window_flags);
-
-    constexpr auto string_size = u8{255};
-    ImGui::TextUnformatted(tr("Binary file").c_str());
-    ImGui::SameLine(column_2_start);
-
-    static auto full_path    = std::string{};
-    auto        path_for_gui = uti::stringToVector(full_path, string_size);
-    const auto  flags        = ImGuiInputTextFlags_CharsHexadecimal | ImGuiInputTextFlags_ReadOnly;
-    ImGui::InputText("##binary_file", path_for_gui.data(), path_for_gui.capacity(), flags);
-
-    ImGui::SameLine();
-    static auto select_dialog = ImGui::FileBrowser();
-    if (ImGui::Button("...##binary_file")) {
-        select_dialog.SetTitle(tr("Select a Saturn binary file ..."));
-        select_dialog.SetTypeFilters({".bin", ".*"});
-        select_dialog.Open();
-    }
-    select_dialog.Display();
-
-    if (select_dialog.HasSelected()) { full_path = select_dialog.GetSelected().string(); }
-
-    static std::string load_address{default_load_address};
-    {
-        ImGui::TextUnformatted(tr("Load address").c_str());
-        ImGui::SameLine(column_2_start);
-
-        const auto flags = ImGuiInputTextFlags_CharsHexadecimal;
-        ImGui::SetNextItemWidth(address_input_width);
-        ImGui::InputText("##load_address", &load_address, flags);
-    }
-
-    static std::string start_address{default_start_address};
-    {
-        ImGui::TextUnformatted(tr("Set PC to").c_str());
-        ImGui::SameLine(column_2_start);
-
-        const auto flags = ImGuiInputTextFlags_CharsHexadecimal;
-        ImGui::SetNextItemWidth(address_input_width);
-        ImGui::InputText("##start_address", &start_address, flags);
-    }
-    static auto auto_start = bool{};
-    {
-        ImGui::TextUnformatted(tr("Auto start").c_str());
-        ImGui::SameLine(column_2_start);
-
-        ImGui::SetNextItemWidth(address_input_width);
-
-        ImGui::Checkbox("##auto_start", &auto_start);
-    }
-
-    if (ImGui::Button("Load")) {
-        auto file_conf            = BinaryFileConfiguration{};
-        file_conf.full_path       = full_path;
-        file_conf.load_address    = stoul(load_address, nullptr, 16);
-        file_conf.start_address   = stoul(start_address, nullptr, 16);
-        file_conf.is_auto_started = auto_start;
-
-        state.memory()->selectedBinaryFile(file_conf);
-        if (!state.memory()->loadBinaryFile(file_conf)) { state.memory()->selectedBinaryFile(core::defaultBinaryFile()); }
-        state.startEmulation();
-        conf.show_file_load_binary = false;
-    }
-
-    ImGui::End();
-}
-
-void showBenchmarkWindow([[maybe_unused]] const core::EmulatorContext& state, bool* opened) {
-    const auto window_size = ImVec2(600, 345);
-    ImGui::SetNextWindowSize(window_size);
-
-    auto window_flags
-        = ImGuiWindowFlags{ImGuiWindowFlags_NoResize | ImGuiWindowFlags_NoSavedSettings | ImGuiWindowFlags_NoCollapse};
-    ImGui::Begin(tr("Benchmarks").c_str(), opened, window_flags);
-
-    if (ImGui::Button("Run tests")) { tests::runTests(); }
-
-    ImGui::End();
-}
-
-void buildGui(core::EmulatorContext& state) {
-    static auto gui_conf = GuiConfiguration{};
-    showCoreWindow(gui_conf, state);
-    showRenderingWindow(state);
-
-    if (gui_conf.show_demo) { showImguiDemoWindow(gui_conf.show_demo); }
-    if (gui_conf.show_log) { showLogWindow(state, &gui_conf.show_log); }
-}
-
-void addTextureToDrawList(s32 texture, const u32 width, const u32 height, const u8 alpha) {
-    const auto color = ImColor(0xff, 0xff, 0xff, alpha);
-    ImGui::GetWindowDrawList()->AddImage((ImTextureID)(intptr_t)texture,
-                                         ImVec2(ImGui::GetCursorScreenPos().x, ImGui::GetCursorScreenPos().y),
-                                         ImVec2(ImGui::GetCursorScreenPos().x + width, ImGui::GetCursorScreenPos().y + height),
-                                         ImVec2(0, 0),
-                                         ImVec2(1, 1),
-                                         color);
-}
-
-auto getMouseCoordinates(core::EmulatorContext& state) -> Coord {
-    auto x_pos_cursor = double{};
-    auto y_pos_cursor = double{};
-    glfwGetCursorPos(state.openglWindow(), &x_pos_cursor, &y_pos_cursor);
-
-    auto x_pos_window = s32{};
-    auto y_pos_window = s32{};
-    glfwGetWindowPos(state.openglWindow(), &x_pos_window, &y_pos_window);
-
-    const auto x_pos = x_pos_cursor + x_pos_window;
-    const auto y_pos = y_pos_cursor + y_pos_window;
-
-    return Coord{static_cast<float>(x_pos), static_cast<float>(y_pos)};
-}
-} // namespace saturnin::gui
+//
+// gui.cpp
+// Saturnin
+//
+// Copyright (c) 2018 Renaud Toumazet
+//
+// Licensed under the Apache License, Version 2.0 (the "License");
+// you may not use this file except in compliance with the License.
+// You may obtain a copy of the License at
+//
+// http://www.apache.org/licenses/LICENSE-2.0
+//
+// Unless required by applicable law or agreed to in writing, software
+// distributed under the License is distributed on an "AS IS" BASIS,
+// WITHOUT WARRANTIES OR CONDITIONS OF ANY KIND, either express or implied.
+// See the License for the specific language governing permissions and
+// limitations under the License.
+//
+
+#include <saturnin/src/pch.h>
+#include <saturnin/src/video/gui.h>
+#include <istream>
+#include <filesystem>       // path
+#include <imgui_internal.h> // ImGuiSelectableFlags_SelectOnNav
+#include <imgui_stdlib.h>
+#include <saturnin/src/config.h>
+#include <saturnin/src/emulator_enums.h> // EmulationStatus
+#include <saturnin/src/locale.h>         // tr
+#include <saturnin/src/log.h>            // Log
+#include <saturnin/src/sh2/basic_interpreter/sh2_instructions.h>
+#include <saturnin/src/smpc.h> // SaturnDigitalPad, PeripheralKey
+#include <saturnin/src/tests.h>
+#include <saturnin/src/thread_pool.h>                   // ThreadPool
+#include <saturnin/src/utilities.h>                     // stringToVector, format
+#include <saturnin/src/cdrom/scsi.h>                    // ScsiDriveInfo
+#include <saturnin/src/video/opengl/opengl_texturing.h> // OpenglTexturing
+#include <saturnin/src/video/opengl/opengl_render.h>    // OpenglRender
+#include <saturnin/src/video/texture.h>                 // Texture
+#include <saturnin/src/video/vdp1.h>                    // Vdp1
+#include <saturnin/src/video/vdp2/vdp2.h>               // vram_timing_size
+#include <saturnin/lib/imgui/imgui_custom_controls.h>   // peripheralKeyCombo
+#include <saturnin/lib/imgui/imgui_memory_editor.h>     // MemoryEditor
+#include <saturnin/lib/imgui/imfilebrowser.h>           // imfilebrowser
+
+#if defined(__clang__)
+#pragma clang diagnostic ignored "-Wformat-security" // warning: format string is not a string literal
+#endif
+
+namespace fs    = std::filesystem;
+namespace uti   = saturnin::utilities;
+namespace cdrom = saturnin::cdrom;
+namespace video = saturnin::video;
+namespace test  = saturnin::tests;
+
+namespace saturnin::gui {
+
+using core::BinaryFileConfiguration;
+using core::Log;
+using core::Logger;
+using core::MemoryMapArea;
+using core::PeripheralKey;
+using core::PeripheralLayout;
+using core::SaturnDigitalPad;
+using core::StvBoardControls;
+using core::StvPlayerControls;
+using core::ThreadPool;
+using core::tr;
+using sh2::Sh2Register;
+using sh2::Sh2Type;
+using video::Vdp2;
+
+constexpr auto stv_player_1 = u8{1};
+constexpr auto stv_player_2 = u8{2};
+
+void showImguiDemoWindow(const bool show_window) {
+    // 3. Show the ImGui test window. Most of the sample code is in ImGui::ShowTestWindow()
+    if (show_window) {
+        const auto window_pos = ImVec2(650, 20);
+        ImGui::SetNextWindowPos(window_pos, ImGuiCond_FirstUseEver);
+        ImGui::ShowDemoWindow();
+    }
+}
+
+void showCoreWindow(GuiConfiguration& conf, core::EmulatorContext& state) {
+    auto window_flags = ImGuiWindowFlags{ImGuiWindowFlags_MenuBar};
+    window_flags |= ImGuiWindowFlags_NoCollapse;
+    window_flags |= ImGuiWindowFlags_NoResize;
+
+    const auto pos_x = float{ImGui::GetMainViewport()->Pos.x + ImGui::GetMainViewport()->Size.x};
+    const auto pos_y = float{ImGui::GetMainViewport()->Pos.y};
+    ImGui::SetNextWindowPos(ImVec2(pos_x, pos_y), ImGuiCond_Once);
+    const auto size = ImVec2(275, 80);
+    ImGui::SetNextWindowSize(size);
+
+    auto wc                     = ImGuiWindowClass{};
+    wc.ViewportFlagsOverrideSet = ImGuiViewportFlags_NoAutoMerge;
+    ImGui::SetNextWindowClass(&wc);
+
+    ImGui::Begin(tr("Core").c_str(), nullptr, window_flags);
+
+    showMainMenu(conf, state);
+
+    const auto button_width = ImVec2(80, 0);
+    const auto label_run    = icon_play + tr("Run");
+    if (ImGui::Button(label_run.c_str(), button_width)) { state.startEmulation(); }
+    ImGui::SameLine();
+    const auto label_pause = icon_pause + tr("Pause");
+    if (ImGui::Button(label_pause.c_str(), button_width)) { state.pauseEmulation(); }
+    ImGui::SameLine();
+    const auto label_stop = icon_stop + tr("Stop");
+    if (ImGui::Button(label_stop.c_str(), button_width)) {
+        state.stopEmulation();
+        conf.show_debug_sh2 = false;
+    }
+
+    ImGui::End();
+}
+
+void showMainMenu(GuiConfiguration& conf, core::EmulatorContext& state) {
+    if (ImGui::BeginMenuBar()) {
+        // File
+        if (ImGui::BeginMenu(tr("File").c_str())) {
+            if (ImGui::BeginMenu(tr("Load ST-V rom").c_str())) {
+                auto games = core::listAvailableStvGames();
+
+                static auto current_game_name = state.memory()->selectedStvGame().game_name;
+
+                if (ImGui::BeginCombo("##combo_games", current_game_name.c_str())) {
+                    for (const auto& game : games) {
+                        const bool is_selected = (current_game_name == game.game_name);
+                        if (ImGui::Selectable(game.game_name.c_str(), is_selected)) {
+                            state.memory()->selectedStvGame(game);
+                            current_game_name = game.game_name;
+                        }
+
+                        // Set the initial focus when opening the combo
+                        // (scrolling + keyboard navigation focus)
+                        if (is_selected) { ImGui::SetItemDefaultFocus(); }
+                    }
+                    ImGui::EndCombo();
+                }
+                if (state.memory()->selectedStvGame().game_name != core::defaultStvGame().game_name) {
+                    ImGui::TextUnformatted(state.memory()->selectedStvGame().game_name.c_str());
+                    ImGui::TextUnformatted(state.memory()->selectedStvGame().zip_name.c_str());
+                    ImGui::TextUnformatted(state.memory()->selectedStvGame().version.c_str());
+                    ImGui::TextUnformatted(state.memory()->selectedStvGame().release_date.c_str());
+                    ImGui::TextUnformatted(state.memory()->selectedStvGame().region.c_str());
+                }
+
+                ImGui::EndMenu();
+            }
+            if (ImGui::MenuItem(tr("Load binary file").c_str(), nullptr, &conf.show_file_load_binary)) {
+                // No code is needed here, the boolean will open the window
+            }
+            if (ImGui::MenuItem(tr("Exit").c_str())) { state.renderingStatus(core::RenderingStatus::stopped); }
+
+            ImGui::EndMenu();
+        }
+        if (conf.show_file_load_binary) { showFileLoadBinaryWindow(conf, state, &conf.show_file_load_binary); }
+
+        // Debug
+        switch (state.emulationStatus()) {
+            using enum core::EmulationStatus;
+            case running:
+            case reset: {
+                if (ImGui::BeginMenu(tr("Debug").c_str())) {
+                    if (ImGui::BeginMenu(tr("Memory").c_str())) {
+                        ImGui::MenuItem(tr("Editor").c_str(), nullptr, &conf.show_debug_memory_editor);
+                        ImGui::MenuItem(tr("Dump").c_str(), nullptr, &conf.show_debug_memory_dump);
+                        ImGui::EndMenu();
+                    }
+                    ImGui::MenuItem(tr("SH2").c_str(), nullptr, &conf.show_debug_sh2);
+                    ImGui::MenuItem(tr("SMPC").c_str(), nullptr, &conf.show_debug_smpc);
+                    ImGui::MenuItem(tr("VDP1").c_str(), nullptr, &conf.show_debug_vdp1);
+                    ImGui::MenuItem(tr("VDP2").c_str(), nullptr, &conf.show_debug_vdp2);
+                    ImGui::MenuItem(tr("Textures").c_str(), nullptr, &conf.show_debug_textures);
+                    ImGui::EndMenu();
+                }
+
+                if (conf.show_debug_memory_editor) { showDebugMemoryEditorWindow(state, &conf.show_debug_memory_editor); }
+                if (conf.show_debug_memory_dump) { showDebugMemoryDumpWindow(state, &conf.show_debug_memory_dump); }
+                if (conf.show_debug_sh2) { showDebugSh2Window(state, &conf.show_debug_sh2); }
+                if (conf.show_debug_smpc) { showDebugSmpcWindow(state, &conf.show_debug_smpc); }
+                if (conf.show_debug_vdp1) { showDebugVdp1Window(state, &conf.show_debug_vdp1); }
+                if (conf.show_debug_vdp2) { showDebugVdp2Window(state, &conf.show_debug_vdp2); }
+                if (conf.show_debug_textures) { showDebugTexturesWindow(state, &conf.show_debug_textures); }
+            }
+            default: break;
+        }
+
+        if (ImGui::BeginMenu(tr("Options").c_str())) {
+            enum class Header : u8 {
+                general     = 0,
+                rendering   = 1,
+                path        = 2,
+                cd_rom      = 3,
+                sound       = 4,
+                peripherals = 5,
+                logs        = 6,
+                advanced    = 7,
+                none        = 255
+            };
+            using HeaderMap    = std::map<const Header, const std::string>;
+            const auto headers = HeaderMap{
+                {Header::general,     tr("General")    },
+                {Header::rendering,   tr("Rendering")  },
+                {Header::path,        tr("Paths")      },
+                {Header::cd_rom,      tr("CD-Rom")     },
+                {Header::sound,       tr("Sound")      },
+                {Header::peripherals, tr("Peripherals")},
+                {Header::logs,        tr("Logs")       },
+                {Header::advanced,    tr("Advanced")   }
+            };
+            static auto last_opened_header = Header::none;
+            if (last_opened_header == Header::none) { last_opened_header = Header::general; }
+            auto setHeaderState = [](const Header header) {
+                const auto header_state = (last_opened_header == header);
+                ImGui::SetNextItemOpen(header_state);
+            };
+
+            static auto    reset_rendering      = bool{}; // used to check if rendering has to be reset after changing the option
+            constexpr auto second_column_offset = u8{150};
+            // General header
+            setHeaderState(Header::general);
+            if (ImGui::CollapsingHeader(headers.at(Header::general).c_str())) {
+                last_opened_header = Header::general;
+                // Hardware mode
+                ImGui::TextUnformatted(tr("Hardware mode").c_str());
+                ImGui::SameLine(second_column_offset);
+
+                std::string hm   = state.config()->readValue(core::AccessKeys::cfg_global_hardware_mode);
+                static auto mode = int{util::toUnderlying(state.config()->getHardwareMode(hm))};
+
+                if (ImGui::RadioButton("Saturn", &mode, util::toUnderlying(core::HardwareMode::saturn))) {
+                    const auto key = state.config()->getHardwareModeKey(core::HardwareMode::saturn);
+                    if (key != std::nullopt) {
+                        state.config()->writeValue(core::AccessKeys::cfg_global_hardware_mode, *key);
+                    } else {
+                        Log::warning(Logger::config, tr("Unknown hardware mode ..."));
+                    }
+                }
+                ImGui::SameLine();
+                if (ImGui::RadioButton("ST-V", &mode, util::toUnderlying(core::HardwareMode::stv))) {
+                    const auto key = state.config()->getHardwareModeKey(core::HardwareMode::stv);
+                    if (key != std::nullopt) {
+                        state.config()->writeValue(core::AccessKeys::cfg_global_hardware_mode, *key);
+                    } else {
+                        Log::warning(Logger::config, tr("Unknown hardware mode ..."));
+                    }
+                }
+
+                // Language
+                ImGui::TextUnformatted(tr("Language").c_str());
+                ImGui::SameLine(second_column_offset);
+
+                static auto locales = core::Config::listAvailableLanguages();
+                std::string l       = state.config()->readValue(core::AccessKeys::cfg_global_language);
+                const auto  it      = std::ranges::find_if(locales, [&l](std::string_view str) { return l == str; });
+                static auto index   = static_cast<s32>(it - locales.begin());
+                if (ImGui::Combo("##language", &index, locales)) {
+                    state.config()->writeValue(core::AccessKeys::cfg_global_language, locales[index]);
+                }
+
+                // Area code
+                ImGui::TextUnformatted(tr("Area code").c_str());
+                ImGui::SameLine(second_column_offset);
+
+                static auto codes      = state.config()->listAreaCodes();
+                std::string c          = state.config()->readValue(core::AccessKeys::cfg_global_area_code);
+                const auto  it_code    = std::ranges::find_if(codes, [&c](std::string_view str) { return c == str; });
+                static auto index_code = static_cast<s32>(it_code - codes.begin());
+                if (ImGui::Combo("##area_code", &index_code, codes)) {
+                    state.config()->writeValue(core::AccessKeys::cfg_global_area_code, codes[index_code]);
+                }
+
+                // Set time
+                ImGui::TextUnformatted(tr("Set time").c_str());
+                ImGui::SameLine(second_column_offset);
+
+                static bool is_time_set = state.config()->readValue(core::AccessKeys::cfg_global_set_time);
+                if (ImGui::Checkbox("##time_set", &is_time_set)) {
+                    state.config()->writeValue(core::AccessKeys::cfg_global_set_time, is_time_set);
+                }
+
+                // ST-V bios bypass
+                ImGui::TextUnformatted(tr("ST-V bios bypass").c_str());
+                ImGui::SameLine(second_column_offset);
+
+                static bool is_stv_bios_bypass_set = state.config()->readValue(core::AccessKeys::cfg_global_stv_bios_bypass);
+                if (ImGui::Checkbox("##stv_bios_bypass_set", &is_stv_bios_bypass_set)) {
+                    state.config()->writeValue(core::AccessKeys::cfg_global_stv_bios_bypass, is_stv_bios_bypass_set);
+                }
+            }
+
+            // Rendering header
+            setHeaderState(Header::rendering);
+            if (ImGui::CollapsingHeader(headers.at(Header::rendering).c_str())) {
+                last_opened_header = Header::rendering;
+                // TV standard
+                ImGui::TextUnformatted(tr("TV standard").c_str());
+                ImGui::SameLine(second_column_offset);
+
+                std::string ts       = state.config()->readValue(core::AccessKeys::cfg_rendering_tv_standard);
+                static auto standard = int{util::toUnderlying(state.config()->getTvStandard(ts))};
+
+                if (ImGui::RadioButton("PAL", &standard, util::toUnderlying(video::TvStandard::pal))) {
+                    const auto key = state.config()->getTvStandardKey(video::TvStandard::pal);
+                    if (key != std::nullopt) {
+                        state.config()->writeValue(core::AccessKeys::cfg_rendering_tv_standard, *key);
+                    } else {
+                        Log::warning(Logger::config, tr("Unknown TV standard ..."));
+                    }
+                }
+                ImGui::SameLine();
+                if (ImGui::RadioButton("NTSC", &standard, util::toUnderlying(video::TvStandard::ntsc))) {
+                    const auto key = state.config()->getTvStandardKey(video::TvStandard::ntsc);
+                    if (key != std::nullopt) {
+                        state.config()->writeValue(core::AccessKeys::cfg_rendering_tv_standard, *key);
+                    } else {
+                        Log::warning(Logger::config, tr("Unknown TV standard ..."));
+                    }
+                }
+
+                // Legacy opengl
+                ImGui::TextUnformatted(tr("Legacy OpenGL").c_str());
+                ImGui::SameLine(second_column_offset);
+
+                static bool is_legacy         = state.config()->readValue(core::AccessKeys::cfg_rendering_legacy_opengl);
+                const auto  initial_rendering = bool{is_legacy};
+                if (ImGui::Checkbox("##checkbox_legacy", &is_legacy)) {
+                    state.config()->writeValue(core::AccessKeys::cfg_rendering_legacy_opengl, is_legacy);
+                    if (initial_rendering != is_legacy) { reset_rendering = true; }
+                }
+            }
+
+            // Paths header
+            setHeaderState(Header::path);
+            if (ImGui::CollapsingHeader(headers.at(Header::path).c_str())) {
+                last_opened_header         = Header::path;
+                constexpr auto string_size = u8{255};
+
+                // Saturn bios
+                {
+                    ImGui::TextUnformatted(tr("Saturn bios").c_str());
+                    ImGui::SameLine(second_column_offset);
+
+                    const std::string full_path    = state.config()->readValue(core::AccessKeys::cfg_paths_bios_saturn);
+                    auto              path_for_gui = util::stringToVector(full_path, string_size);
+                    if (ImGui::InputText("##bios_saturn", path_for_gui.data(), path_for_gui.capacity())) {
+                        state.config()->writeValue(core::AccessKeys::cfg_paths_bios_saturn, path_for_gui.data());
+                    }
+
+                    ImGui::SameLine();
+                    static auto select_dialog = ImGui::FileBrowser();
+                    if (ImGui::Button("...##bios_saturn")) {
+                        select_dialog.SetTitle(tr("Select a Saturn bios file ..."));
+                        select_dialog.SetTypeFilters({".bin", ".*"});
+                        select_dialog.SetPwd(fs::path{full_path}.parent_path());
+                        select_dialog.Open();
+                    }
+                    select_dialog.Display();
+
+                    if (select_dialog.HasSelected()) {
+                        state.config()->writeValue(core::AccessKeys::cfg_paths_bios_saturn, select_dialog.GetSelected().string());
+                    }
+                }
+
+                // ST-V bios
+                {
+                    ImGui::TextUnformatted(tr("ST-V bios").c_str());
+                    ImGui::SameLine(second_column_offset);
+                    const std::string full_path    = state.config()->readValue(core::AccessKeys::cfg_paths_bios_stv);
+                    auto              path_for_gui = util::stringToVector(full_path, string_size);
+                    if (ImGui::InputText("##bios_stv", path_for_gui.data(), path_for_gui.capacity())) {
+                        state.config()->writeValue(core::AccessKeys::cfg_paths_bios_stv, path_for_gui.data());
+                    }
+
+                    ImGui::SameLine();
+                    static auto select_dialog = ImGui::FileBrowser();
+                    if (ImGui::Button("...##bios_stv")) {
+                        select_dialog.SetTitle(tr("Select a ST-V bios file ..."));
+                        select_dialog.SetTypeFilters({".ic8", ".s", ".bin", ".*"});
+                        select_dialog.SetPwd(fs::path{full_path}.parent_path());
+                        select_dialog.Open();
+                    }
+                    select_dialog.Display();
+
+                    if (select_dialog.HasSelected()) {
+                        state.config()->writeValue(core::AccessKeys::cfg_paths_bios_stv, select_dialog.GetSelected().string());
+                    }
+                }
+
+                // ST-V roms
+                {
+                    ImGui::TextUnformatted(tr("ST-V roms").c_str());
+                    ImGui::SameLine(second_column_offset);
+                    const std::string full_path    = state.config()->readValue(core::AccessKeys::cfg_paths_roms_stv);
+                    auto              path_for_gui = util::stringToVector(full_path, string_size);
+                    if (ImGui::InputText("##roms_stv", path_for_gui.data(), path_for_gui.capacity())) {
+                        state.config()->writeValue(core::AccessKeys::cfg_paths_roms_stv, path_for_gui.data());
+                    }
+
+                    ImGui::SameLine();
+                    static auto select_dialog = ImGui::FileBrowser(ImGuiFileBrowserFlags_SelectDirectory);
+                    if (ImGui::Button("...##roms_stv")) {
+                        select_dialog.SetTitle(tr("Select the ST-V rom directory ..."));
+                        select_dialog.SetPwd(full_path);
+                        select_dialog.Open();
+                    }
+                    select_dialog.Display();
+
+                    if (select_dialog.HasSelected()) {
+                        state.config()->writeValue(core::AccessKeys::cfg_paths_roms_stv, select_dialog.GetSelected().string());
+                    }
+                }
+
+                ImGui::Separator();
+            }
+
+            // CD-ROM header
+            setHeaderState(Header::cd_rom);
+            if (ImGui::CollapsingHeader(headers.at(Header::cd_rom).c_str())) {
+                last_opened_header = Header::cd_rom;
+                // Drive
+                ImGui::TextUnformatted(tr("Drive").c_str());
+                ImGui::SameLine(second_column_offset);
+
+                std::string drive        = state.config()->readValue(core::AccessKeys::cfg_cdrom_drive);
+                static auto current_item = int{};
+                const auto  drive_parts  = util::explode(drive, ':');
+                if (drive_parts.size() == 3) {
+                    current_item = cdrom::Cdrom::getDriveIndice(static_cast<u8>(std::stoi(drive_parts[0])),
+                                                                static_cast<u8>(std::stoi(drive_parts[1])),
+                                                                static_cast<u8>(std::stoi(drive_parts[2])));
+                }
+
+                if (ImGui::Combo("##combo_cddrive", &current_item, cdrom::Cdrom::scsi_drives_list)) {
+                    auto value = std::to_string(cdrom::Cdrom::di_list[current_item].path);
+                    value += ':';
+                    value += std::to_string(cdrom::Cdrom::di_list[current_item].target);
+                    value += ':';
+                    value += std::to_string(cdrom::Cdrom::di_list[current_item].lun);
+                    state.config()->writeValue(core::AccessKeys::cfg_cdrom_drive, value);
+                }
+
+                // Access method
+                // For now ASPI isn't supported, SPTI is used in every case
+                ImGui::TextUnformatted(tr("Access method").c_str());
+                ImGui::SameLine(second_column_offset);
+
+                std::string access_method = state.config()->readValue(core::AccessKeys::cfg_cdrom_access_method);
+                static auto method        = int{util::toUnderlying(state.config()->getCdromAccess(access_method))};
+                if (ImGui::RadioButton("SPTI", &method, util::toUnderlying(cdrom::CdromAccessMethod::spti))) {
+                    const auto key = state.config()->getCdromAccessKey(cdrom::CdromAccessMethod::spti);
+                    if (key != std::nullopt) {
+                        state.config()->writeValue(core::AccessKeys::cfg_cdrom_access_method, *key);
+                    } else {
+                        Log::warning(Logger::config, tr("Unknown drive access method ..."));
+                    }
+                }
+                ImGui::SameLine();
+                if (ImGui::RadioButton("ASPI", &method, util::toUnderlying(cdrom::CdromAccessMethod::aspi))) {
+                    const auto key = state.config()->getCdromAccessKey(cdrom::CdromAccessMethod::aspi);
+                    if (key != std::nullopt) {
+                        state.config()->writeValue(core::AccessKeys::cfg_cdrom_access_method, *key);
+                    } else {
+                        Log::warning(Logger::config, tr("Unknown drive access method ..."));
+                    }
+                }
+
+                // CD-Rom system ID
+            }
+
+            // Sound header
+            setHeaderState(Header::sound);
+            if (ImGui::CollapsingHeader(headers.at(Header::sound).c_str())) {
+                last_opened_header = Header::sound;
+                // Sound disabled
+                ImGui::TextUnformatted(tr("Sound disabled").c_str());
+                ImGui::SameLine(second_column_offset);
+
+                static bool disabled = state.config()->readValue(core::AccessKeys::cfg_sound_disabled);
+                if (ImGui::Checkbox("##checkbox_sound_disabled", &disabled)) {
+                    state.config()->writeValue(core::AccessKeys::cfg_sound_disabled, disabled);
+                }
+            }
+
+            // Peripheral header
+            setHeaderState(Header::peripherals);
+            if (ImGui::CollapsingHeader(headers.at(Header::peripherals).c_str())) {
+                last_opened_header = Header::peripherals;
+                static const auto keys{core::Smpc::listAvailableKeys()};
+                auto              tab_bar_flags = ImGuiTabBarFlags{ImGuiTabBarFlags_None};
+                if (ImGui::BeginTabBar("PeripheralTabBar", tab_bar_flags)) {
+                    auto           window_flags = ImGuiWindowFlags{ImGuiWindowFlags_None};
+                    constexpr auto rounding     = float{5.0f};
+                    constexpr auto child_width  = u16{260};
+                    constexpr auto child_height = u16{280};
+                    ImGui::PushStyleVar(ImGuiStyleVar_ChildRounding, rounding);
+                    if (ImGui::BeginTabItem(tr("Saturn").c_str())) {
+                        {
+                            //**** Saturn Player 1 ****//
+                            static auto pad = SaturnDigitalPad{};
+                            pad.fromConfig(
+                                state.config()->readPeripheralConfiguration(core::AccessKeys::cfg_controls_saturn_player_1));
+
+                            ImGui::BeginChild("ChildSaturnPlayer1", ImVec2(child_width, child_height), true, window_flags);
+
+                            ImGui::PushItemWidth(ImGui::GetContentRegionAvail().x - second_column_offset);
+
+                            ImGui::CenteredText(tr("Player 1"));
+
+                            ImGui::TextUnformatted(tr("Connection").c_str());
+                            ImGui::SameLine(second_column_offset);
+                            static auto connections = state.config()->listPeripheralConnections();
+                            std::string c = state.config()->readValue(core::AccessKeys::cfg_controls_saturn_player_1_connection);
+                            const auto  it_connection
+                                = std::ranges::find_if(connections, [&c](std::string_view str) { return c == str; });
+                            static auto index_connection = static_cast<s32>(it_connection - connections.begin());
+                            if (ImGui::Combo("##peripheral_connection_1", &index_connection, connections)) {
+                                state.config()->writeValue(core::AccessKeys::cfg_controls_saturn_player_1_connection,
+                                                           connections[index_connection]);
+                            }
+
+                            ImGui::TextUnformatted(tr("Left").c_str());
+                            ImGui::SameLine(second_column_offset);
+                            ImGui::peripheralKeyCombo(keys, pad.direction_left, "direction_left");
+
+                            ImGui::TextUnformatted(tr("Right").c_str());
+                            ImGui::SameLine(second_column_offset);
+                            ImGui::peripheralKeyCombo(keys, pad.direction_right, "direction_right");
+
+                            ImGui::TextUnformatted(tr("Up").c_str());
+                            ImGui::SameLine(second_column_offset);
+                            ImGui::peripheralKeyCombo(keys, pad.direction_up, "direction_up");
+
+                            ImGui::TextUnformatted(tr("Down").c_str());
+                            ImGui::SameLine(second_column_offset);
+                            ImGui::peripheralKeyCombo(keys, pad.direction_down, "direction_down");
+
+                            ImGui::TextUnformatted(tr("Left shoulder").c_str());
+                            ImGui::SameLine(second_column_offset);
+                            ImGui::peripheralKeyCombo(keys, pad.button_shoulder_left, "button_left_shoulder");
+
+                            ImGui::TextUnformatted(tr("Right shoulder").c_str());
+                            ImGui::SameLine(second_column_offset);
+                            ImGui::peripheralKeyCombo(keys, pad.button_shoulder_right, "button_right_shoulder");
+
+                            ImGui::TextUnformatted(tr("Button A").c_str());
+                            ImGui::SameLine(second_column_offset);
+                            ImGui::peripheralKeyCombo(keys, pad.button_a, "button_a");
+
+                            ImGui::TextUnformatted(tr("Button B").c_str());
+                            ImGui::SameLine(second_column_offset);
+                            ImGui::peripheralKeyCombo(keys, pad.button_b, "button_b");
+
+                            ImGui::TextUnformatted(tr("Button C").c_str());
+                            ImGui::SameLine(second_column_offset);
+                            ImGui::peripheralKeyCombo(keys, pad.button_c, "button_c");
+
+                            ImGui::TextUnformatted(tr("Button X").c_str());
+                            ImGui::SameLine(second_column_offset);
+                            ImGui::peripheralKeyCombo(keys, pad.button_x, "button_x");
+
+                            ImGui::TextUnformatted(tr("Button Y").c_str());
+                            ImGui::SameLine(second_column_offset);
+                            ImGui::peripheralKeyCombo(keys, pad.button_y, "button_y");
+
+                            ImGui::TextUnformatted(tr("Button Z").c_str());
+                            ImGui::SameLine(second_column_offset);
+                            ImGui::peripheralKeyCombo(keys, pad.button_z, "button_z");
+
+                            ImGui::TextUnformatted(tr("Button Start").c_str());
+                            ImGui::SameLine(second_column_offset);
+                            ImGui::peripheralKeyCombo(keys, pad.button_start, "button_start");
+
+                            state.config()->writeValue(core::AccessKeys::cfg_controls_saturn_player_1,
+                                                       pad.toConfig(PeripheralLayout::current_layout));
+
+                            ImGui::EndChild();
+                        }
+                        ImGui::SameLine();
+                        {
+                            //**** Saturn Player 2 ****//
+                            static auto pad_p2 = SaturnDigitalPad{};
+                            pad_p2.fromConfig(
+                                state.config()->readPeripheralConfiguration(core::AccessKeys::cfg_controls_saturn_player_2));
+
+                            ImGui::BeginChild("ChildSaturnPlayer2", ImVec2(child_width, child_height), true, window_flags);
+                            ImGui::PushItemWidth(ImGui::GetContentRegionAvail().x - second_column_offset);
+
+                            ImGui::CenteredText(tr("Player 2"));
+
+                            ImGui::TextUnformatted(tr("Connection").c_str());
+                            ImGui::SameLine(second_column_offset);
+                            static auto connections = state.config()->listPeripheralConnections();
+                            std::string c = state.config()->readValue(core::AccessKeys::cfg_controls_saturn_player_2_connection);
+                            const auto  it_connection
+                                = std::ranges::find_if(connections, [&c](std::string_view str) { return c == str; });
+                            static auto index_connection = static_cast<s32>(it_connection - connections.begin());
+                            if (ImGui::Combo("##peripheral_connection_2", &index_connection, connections)) {
+                                state.config()->writeValue(core::AccessKeys::cfg_controls_saturn_player_2_connection,
+                                                           connections[index_connection]);
+                            }
+
+                            ImGui::TextUnformatted(tr("Left").c_str());
+                            ImGui::SameLine(second_column_offset);
+                            ImGui::peripheralKeyCombo(keys, pad_p2.direction_left, "direction_left");
+
+                            ImGui::TextUnformatted(tr("Right").c_str());
+                            ImGui::SameLine(second_column_offset);
+                            ImGui::peripheralKeyCombo(keys, pad_p2.direction_right, "direction_right");
+
+                            ImGui::TextUnformatted(tr("Up").c_str());
+                            ImGui::SameLine(second_column_offset);
+                            ImGui::peripheralKeyCombo(keys, pad_p2.direction_up, "direction_up");
+
+                            ImGui::TextUnformatted(tr("Down").c_str());
+                            ImGui::SameLine(second_column_offset);
+                            ImGui::peripheralKeyCombo(keys, pad_p2.direction_down, "direction_down");
+
+                            ImGui::TextUnformatted(tr("Left shoulder").c_str());
+                            ImGui::SameLine(second_column_offset);
+                            ImGui::peripheralKeyCombo(keys, pad_p2.button_shoulder_left, "button_left_shoulder");
+
+                            ImGui::TextUnformatted(tr("Right shoulder").c_str());
+                            ImGui::SameLine(second_column_offset);
+                            ImGui::peripheralKeyCombo(keys, pad_p2.button_shoulder_right, "button_right_shoulder");
+
+                            ImGui::TextUnformatted(tr("Button A").c_str());
+                            ImGui::SameLine(second_column_offset);
+                            ImGui::peripheralKeyCombo(keys, pad_p2.button_a, "button_a");
+
+                            ImGui::TextUnformatted(tr("Button B").c_str());
+                            ImGui::SameLine(second_column_offset);
+                            ImGui::peripheralKeyCombo(keys, pad_p2.button_b, "button_b");
+
+                            ImGui::TextUnformatted(tr("Button C").c_str());
+                            ImGui::SameLine(second_column_offset);
+                            ImGui::peripheralKeyCombo(keys, pad_p2.button_c, "button_c");
+
+                            ImGui::TextUnformatted(tr("Button X").c_str());
+                            ImGui::SameLine(second_column_offset);
+                            ImGui::peripheralKeyCombo(keys, pad_p2.button_x, "button_x");
+
+                            ImGui::TextUnformatted(tr("Button Y").c_str());
+                            ImGui::SameLine(second_column_offset);
+                            ImGui::peripheralKeyCombo(keys, pad_p2.button_y, "button_y");
+
+                            ImGui::TextUnformatted(tr("Button Z").c_str());
+                            ImGui::SameLine(second_column_offset);
+                            ImGui::peripheralKeyCombo(keys, pad_p2.button_z, "button_z");
+
+                            ImGui::TextUnformatted(tr("Button Start").c_str());
+                            ImGui::SameLine(second_column_offset);
+                            ImGui::peripheralKeyCombo(keys, pad_p2.button_start, "button_start");
+
+                            state.config()->writeValue(core::AccessKeys::cfg_controls_saturn_player_2,
+                                                       pad_p2.toConfig(PeripheralLayout::current_layout));
+
+                            ImGui::EndChild();
+                        }
+                        ImGui::EndTabItem();
+                    }
+                    if (ImGui::BeginTabItem(tr("ST-V").c_str())) {
+                        {
+                            //**** ST-V Board ****//
+                            static auto board = StvBoardControls{};
+                            board.fromConfig(
+                                state.config()->readPeripheralConfiguration(core::AccessKeys::cfg_controls_stv_board));
+
+                            constexpr auto h_size = u16{0};
+                            constexpr auto v_size = u16{160};
+                            ImGui::BeginChild("ChildStvBoard", ImVec2(h_size, v_size), true, window_flags);
+
+                            ImGui::CenteredText(tr("Board"));
+
+                            ImGui::TextUnformatted(tr("Service switch").c_str());
+                            ImGui::SameLine(second_column_offset);
+                            ImGui::peripheralKeyCombo(keys, board.service_switch, "service_switch");
+
+                            ImGui::TextUnformatted(tr("Test switch").c_str());
+                            ImGui::SameLine(second_column_offset);
+                            ImGui::peripheralKeyCombo(keys, board.test_switch, "test_switch");
+
+                            ImGui::TextUnformatted(tr("Player 1 coin switch").c_str());
+                            ImGui::SameLine(second_column_offset);
+                            ImGui::peripheralKeyCombo(keys, board.p1_coin_switch, "p1_coin_switch");
+
+                            ImGui::TextUnformatted(tr("Player 2 coin switch").c_str());
+                            ImGui::SameLine(second_column_offset);
+                            ImGui::peripheralKeyCombo(keys, board.p2_coin_switch, "p2_coin_switch");
+
+                            ImGui::TextUnformatted(tr("Player 1 start").c_str());
+                            ImGui::SameLine(second_column_offset);
+                            ImGui::peripheralKeyCombo(keys, board.p1_start, "p1_start");
+
+                            ImGui::TextUnformatted(tr("Player 2 start").c_str());
+                            ImGui::SameLine(second_column_offset);
+                            ImGui::peripheralKeyCombo(keys, board.p2_start, "p2_start");
+
+                            state.config()->writeValue(core::AccessKeys::cfg_controls_stv_board,
+                                                       board.toConfig(PeripheralLayout::current_layout));
+
+                            ImGui::EndChild();
+                        }
+
+                        {
+                            //**** ST-V Player 1 ****//
+                            static auto controls = StvPlayerControls{};
+                            controls.fromConfig(
+                                state.config()->readPeripheralConfiguration(core::AccessKeys::cfg_controls_stv_player_1));
+
+                            formatStvPlayerControls(second_column_offset, keys, controls, stv_player_1);
+
+                            state.config()->writeValue(core::AccessKeys::cfg_controls_stv_player_1,
+                                                       controls.toConfig(PeripheralLayout::current_layout));
+
+                            ImGui::EndChild();
+                        }
+                        ImGui::SameLine();
+                        {
+                            //**** ST-V Player 2 ****//
+                            static auto controls = StvPlayerControls{};
+                            controls.fromConfig(
+                                state.config()->readPeripheralConfiguration(core::AccessKeys::cfg_controls_stv_player_2));
+
+                            formatStvPlayerControls(second_column_offset, keys, controls, stv_player_2);
+
+                            state.config()->writeValue(core::AccessKeys::cfg_controls_stv_player_2,
+                                                       controls.toConfig(PeripheralLayout::current_layout));
+
+                            ImGui::EndChild();
+                        }
+                        ImGui::EndTabItem();
+                    }
+                    ImGui::EndTabBar();
+                    ImGui::PopStyleVar();
+                }
+            }
+
+            // Logs header
+            setHeaderState(Header::logs);
+            if (ImGui::CollapsingHeader(headers.at(Header::logs).c_str())) {
+                last_opened_header        = Header::logs;
+                static auto global_levels = state.config()->listLogLevels();
+
+                const auto setupLog
+                    = [&state](const core::AccessKeys key, const std::string& combo_name, std::vector<std::string> levels) {
+                          const std::string l    = state.config()->readValue(key);
+                          const auto it_level    = std::ranges::find_if(levels, [&l](std::string_view str) { return l == str; });
+                          auto       index_level = static_cast<s32>(it_level - levels.begin());
+                          if (ImGui::Combo(combo_name.c_str(), &index_level, levels)) {
+                              state.config()->writeValue(key, levels[index_level]);
+                          }
+                      };
+
+                static auto levels = state.config()->listLogLevels();
+                // cdrom
+                ImGui::TextUnformatted(tr("CD-Rom").c_str());
+                ImGui::SameLine(second_column_offset);
+                setupLog(core::AccessKeys::cfg_log_cdrom, "##log_cdrom", levels);
+
+                // config
+                ImGui::TextUnformatted(tr("Config").c_str());
+                ImGui::SameLine(second_column_offset);
+                setupLog(core::AccessKeys::cfg_log_config, "##log_config", levels);
+
+                // main
+                ImGui::TextUnformatted(tr("Main").c_str());
+                ImGui::SameLine(second_column_offset);
+                setupLog(core::AccessKeys::cfg_log_main, "##log_main", levels);
+
+                // memory
+                ImGui::TextUnformatted(tr("Memory").c_str());
+                ImGui::SameLine(second_column_offset);
+                setupLog(core::AccessKeys::cfg_log_memory, "##log_memory", levels);
+
+                // opengl
+                ImGui::TextUnformatted(tr("OpenGL").c_str());
+                ImGui::SameLine(second_column_offset);
+                setupLog(core::AccessKeys::cfg_log_opengl, "##log_opengl", levels);
+
+                // sh2
+                ImGui::TextUnformatted(tr("Sh2").c_str());
+                ImGui::SameLine(second_column_offset);
+                setupLog(core::AccessKeys::cfg_log_sh2, "##log_sh2", levels);
+
+                // scu
+                ImGui::TextUnformatted(tr("Scu").c_str());
+                ImGui::SameLine(second_column_offset);
+                setupLog(core::AccessKeys::cfg_log_scu, "##log_scu", levels);
+
+                // smpc
+                ImGui::TextUnformatted(tr("Smpc").c_str());
+                ImGui::SameLine(second_column_offset);
+                setupLog(core::AccessKeys::cfg_log_smpc, "##log_smpc", levels);
+
+                // scsp
+                ImGui::TextUnformatted(tr("Scsp").c_str());
+                ImGui::SameLine(second_column_offset);
+                setupLog(core::AccessKeys::cfg_log_scsp, "##log_scsp", levels);
+
+                // vdp1
+                ImGui::TextUnformatted(tr("Vdp1").c_str());
+                ImGui::SameLine(second_column_offset);
+                setupLog(core::AccessKeys::cfg_log_vdp1, "##log_vdp1", levels);
+
+                // vdp2
+                ImGui::TextUnformatted(tr("Vdp2").c_str());
+                ImGui::SameLine(second_column_offset);
+                setupLog(core::AccessKeys::cfg_log_vdp2, "##log_vdp2", levels);
+
+                // unimplemented
+                ImGui::TextUnformatted(tr("Unimplemented").c_str());
+                ImGui::SameLine(second_column_offset);
+                setupLog(core::AccessKeys::cfg_log_unimplemented, "##log_unimplemented", levels);
+            }
+
+            // Advanced header
+            setHeaderState(Header::advanced);
+            if (ImGui::CollapsingHeader(headers.at(Header::advanced).c_str())) {
+                last_opened_header = Header::advanced;
+
+                // Language
+                ImGui::TextUnformatted(tr("SH2 core").c_str());
+                ImGui::SameLine(second_column_offset);
+
+                static auto sh2_cores  = state.config()->listSh2Cores();
+                std::string c          = state.config()->readValue(core::AccessKeys::cfg_advanced_sh2_core);
+                const auto  it_core    = std::ranges::find_if(sh2_cores, [&c](std::string_view str) { return c == str; });
+                static auto index_core = static_cast<s32>(it_core - sh2_cores.begin());
+                if (ImGui::Combo("##sh2_cores", &index_core, sh2_cores)) {
+                    state.config()->writeValue(core::AccessKeys::cfg_advanced_sh2_core, sh2_cores[index_core]);
+                }
+            }
+
+            static auto counter        = u16{};
+            static auto status_message = std::string{};
+            if (ImGui::Button("Save")) {
+                state.config()->writeFile();
+                state.config()->updateLogLevel();
+                state.smpc()->initializePeripheralMappings();
+
+                // Updating global state variables
+                std::string hm = state.config()->readValue(core::AccessKeys::cfg_global_hardware_mode);
+                state.hardwareMode(state.config()->getHardwareMode(hm));
+
+                status_message                   = tr("Configuration saved.");
+                constexpr auto frames_per_second = u8{60};
+                constexpr auto number_of_seconds = u8{5};
+                counter                          = number_of_seconds * frames_per_second;
+
+                if (reset_rendering) {
+                    state.renderingStatus(core::RenderingStatus::reset);
+                    reset_rendering = false;
+                }
+            }
+
+            if (counter > 0) {
+                --counter;
+            } else {
+                status_message.clear();
+            }
+
+            ImGui::TextUnformatted(status_message.c_str());
+            ImGui::EndMenu();
+        }
+
+        // Tests
+        if (ImGui::BeginMenu(tr("Benchmarks").c_str())) {
+            ImGui::MenuItem(tr("Threads").c_str(), nullptr, &conf.show_benchmarks);
+            ImGui::EndMenu();
+        }
+        if (conf.show_benchmarks) { showBenchmarkWindow(state, &conf.show_benchmarks); }
+
+        ImGui::EndMenuBar();
+    }
+}
+
+void formatStvPlayerControls(const u8                          second_column_offset,
+                             const std::vector<PeripheralKey>& keys,
+                             StvPlayerControls&                controls,
+                             const u8                          player_number) {
+    constexpr auto child_height = u16{220};
+    constexpr auto child_width  = u16{260};
+    auto           window_flags = ImGuiWindowFlags{ImGuiWindowFlags_None};
+
+    const auto child_name = std::string("ChildStvPlayer").append(std::to_string(player_number));
+    ImGui::BeginChild(child_name.c_str(), ImVec2(child_width, child_height), true, window_flags);
+
+    ImGui::PushItemWidth(ImGui::GetContentRegionAvail().x - second_column_offset);
+
+    const auto player_name = std::string(tr("Player ")).append(std::to_string(player_number));
+    ImGui::CenteredText(player_name);
+
+    ImGui::TextUnformatted(tr("Left").c_str());
+    ImGui::SameLine(second_column_offset);
+    ImGui::peripheralKeyCombo(keys, controls.direction_left, "direction_left");
+
+    ImGui::TextUnformatted(tr("Right").c_str());
+    ImGui::SameLine(second_column_offset);
+    ImGui::peripheralKeyCombo(keys, controls.direction_right, "direction_right");
+
+    ImGui::TextUnformatted(tr("Up").c_str());
+    ImGui::SameLine(second_column_offset);
+    ImGui::peripheralKeyCombo(keys, controls.direction_up, "direction_up");
+
+    ImGui::TextUnformatted(tr("Down").c_str());
+    ImGui::SameLine(second_column_offset);
+    ImGui::peripheralKeyCombo(keys, controls.direction_down, "direction_down");
+
+    ImGui::TextUnformatted(tr("Button 1").c_str());
+    ImGui::SameLine(second_column_offset);
+    ImGui::peripheralKeyCombo(keys, controls.button_1, "button_1");
+
+    ImGui::TextUnformatted(tr("Button 2").c_str());
+    ImGui::SameLine(second_column_offset);
+    ImGui::peripheralKeyCombo(keys, controls.button_2, "button_2");
+
+    ImGui::TextUnformatted(tr("Button 3").c_str());
+    ImGui::SameLine(second_column_offset);
+    ImGui::peripheralKeyCombo(keys, controls.button_3, "button_3");
+
+    ImGui::TextUnformatted(tr("Button 4").c_str());
+    ImGui::SameLine(second_column_offset);
+    ImGui::peripheralKeyCombo(keys, controls.button_4, "button_4");
+}
+
+void showRenderingWindow(core::EmulatorContext& state) {
+    // The rendering window is stretched to fill the area of the main window minus the core window.
+    auto width  = s32{};
+    auto height = s32{};
+    glfwGetWindowSize(state.openglWindow(), &width, &height);
+
+    const auto pos_x = float{ImGui::GetMainViewport()->Pos.x};
+    const auto pos_y = float{ImGui::GetMainViewport()->Pos.y};
+    ImGui::SetNextWindowPos(ImVec2(pos_x, pos_y), ImGuiCond_Always);
+
+    const auto window_size = ImVec2(static_cast<float>(width), static_cast<float>(height));
+    ImGui::SetNextWindowSize(window_size);
+
+    ImGui::SetNextWindowViewport(ImGui::GetMainViewport()->ID);
+
+    ImGui::PushStyleVar(ImGuiStyleVar_WindowRounding, 0.0f);
+    ImGui::PushStyleVar(ImGuiStyleVar_WindowPadding, ImVec2(0.0f, 0.0f));
+    ImGui::PushStyleVar(ImGuiStyleVar_Alpha, 1.0f);
+    auto flags = ImGuiWindowFlags{ImGuiWindowFlags_NoSavedSettings};
+    flags |= ImGuiWindowFlags_NoDecoration;
+    flags |= ImGuiWindowFlags_NoMove;
+
+    ImGui::Begin("Video rendering", nullptr, flags);
+
+    if (state.opengl()->areFbosInitialized()) {
+        if (state.opengl()->render()->isThereSomethingToRender()) {
+            state.opengl()->texturing()->generateTextures();
+            state.opengl()->render()->renderSelector();
+        }
+        const auto alpha = 0xff;
+        gui::addTextureToDrawList(state.opengl()->getRenderedBufferTextureId(video::GuiTextureType::render_buffer),
+                                  width,
+                                  height,
+                                  alpha);
+        if ((state.debugStatus() != core::DebugStatus::disabled) && state.opengl()->isSaturnResolutionSet()) {
+            state.opengl()->render()->renderVdp1DebugOverlay();
+            const auto overlay_alpha = 0x80;
+            // gui::addTextureToDrawList(state.opengl()->vdp1DebugOverlayTextureId(), width, height, overlay_alpha);
+            gui::addTextureToDrawList(state.opengl()->getRenderedBufferTextureId(video::GuiTextureType::vdp1_debug_buffer),
+                                      width,
+                                      height,
+                                      overlay_alpha);
+        }
+    }
+    ImGui::Text("%s", state.vdp2()->fps().c_str());
+    ImGui::End();
+    ImGui::PopStyleVar();
+    ImGui::PopStyleVar();
+    ImGui::PopStyleVar();
+}
+
+void showLogWindow(const core::EmulatorContext& state, bool* opened) {
+    auto window_flags = ImGuiWindowFlags{ImGuiWindowFlags_None};
+    window_flags |= ImGuiWindowFlags_NoResize;
+    window_flags |= ImGuiWindowFlags_NoSavedSettings;
+
+    const auto window_size = ImVec2(700, 150);
+    ImGui::SetNextWindowSize(window_size);
+
+    auto width  = s32{};
+    auto height = s32{};
+    glfwGetWindowSize(state.openglWindow(), &width, &height);
+
+    const auto pos_x = float{ImGui::GetMainViewport()->Pos.x};
+    const auto pos_y = float{ImGui::GetMainViewport()->Pos.y + static_cast<float>(height)};
+    ImGui::SetNextWindowPos(ImVec2(pos_x, pos_y), ImGuiCond_Once);
+
+    ImGui::Begin("Log", opened, window_flags);
+
+    const auto stream = Log::getRingbuffer();
+    ImGui::TextUnformatted(stream.c_str());
+
+    static auto current_size = size_t{};
+    if (stream.size() > current_size) {
+        ImGui::SetScrollHereY(1.0f);
+        current_size = stream.size();
+    }
+
+    ImGui::End();
+}
+
+void showDebugSh2Window(core::EmulatorContext& state, bool* opened) {
+    const auto window_size = ImVec2(670, 465);
+    ImGui::SetNextWindowSize(window_size);
+
+    auto window_flags
+        = ImGuiWindowFlags{ImGuiWindowFlags_NoResize | ImGuiWindowFlags_NoSavedSettings | ImGuiWindowFlags_NoCollapse
+                           | ImGuiWindowFlags_NoScrollbar | ImGuiWindowFlags_NoScrollWithMouse};
+
+    ImGui::Begin("Sh2 debug", opened, window_flags);
+
+    constexpr auto local_child_rounding = 5.0f;
+    const auto     local_cell_padding   = ImVec2(5, 2);
+    ImGui::PushStyleVar(ImGuiStyleVar_ChildRounding, local_child_rounding);
+    ImGui::PushStyleVar(ImGuiStyleVar_WindowPadding, ImVec2());
+    ImGui::PushStyleVar(ImGuiStyleVar_CellPadding, local_cell_padding);
+
+    static auto sh2_type   = Sh2Type{Sh2Type::master};
+    static auto current_pc = u32{state.slaveSh2()->getRegister(Sh2Register::pc)};
+    static auto local_pc   = u32{};
+    if (ImGui::RadioButton(tr("Master").c_str(), sh2_type == Sh2Type::master)) { sh2_type = Sh2Type::master; }
+    ImGui::SameLine();
+    if (ImGui::RadioButton(tr("Slave").c_str(), sh2_type == Sh2Type::slave)) { sh2_type = Sh2Type::slave; }
+
+    sh2::Sh2* current_sh2{nullptr};
+    switch (sh2_type) {
+        using enum Sh2Type;
+        case master: current_sh2 = state.masterSh2(); break;
+        case slave: current_sh2 = state.slaveSh2(); break;
+        default: break;
+    }
+
+    current_pc = (local_pc != 0) ? local_pc : current_sh2->getRegister(Sh2Register::pc);
+
+    constexpr auto buttons_start_pos = 200;
+    ImGui::SameLine(buttons_start_pos);
+
+    {
+        // Debug buttons
+        ImGui::BeginGroup();
+        const auto button_width    = ImVec2(100, 0);
+        const auto label_step_into = icon_step_into + tr("Step into");
+        if (ImGui::Button(label_step_into.c_str(), button_width)) {
+            local_pc = 0;
+            state.debugStatus(core::DebugStatus::step_into);
+            state.updateDebugStatus(core::DebugPosition::on_status_change, current_sh2->sh2Type());
+        }
+        ImGui::SameLine();
+        const auto label_step_over = icon_step_over + tr("Step over");
+        if (ImGui::Button(label_step_over.c_str(), button_width)) {
+            local_pc = 0;
+            state.debugStatus(core::DebugStatus::step_over);
+            state.updateDebugStatus(core::DebugPosition::on_status_change, current_sh2->sh2Type());
+        }
+        ImGui::SameLine();
+        const auto label_step_out = icon_step_out + tr("Step out");
+        if (ImGui::Button(label_step_out.c_str(), button_width)) {
+            local_pc = 0;
+            state.debugStatus(core::DebugStatus::step_out);
+            state.updateDebugStatus(core::DebugPosition::on_status_change, current_sh2->sh2Type());
+        }
+        ImGui::SameLine();
+        const auto label_next_frame = icon_next_frame + tr("Next frame");
+        if (ImGui::Button(label_next_frame.c_str(), button_width)) {
+            local_pc = 0;
+            state.debugStatus(core::DebugStatus::next_frame);
+            state.updateDebugStatus(core::DebugPosition::on_status_change, current_sh2->sh2Type());
+        }
+        ImGui::EndGroup();
+    }
+
+    {
+        // General registers
+        const auto child_size = ImVec2(300, 270);
+        ImGui::BeginChild("ChildRegisters", child_size, true, window_flags);
+        ImGui::ChildWindowHeader(tr("General registers"));
+        const auto mask = std::string{"R{:<2d} = {:#010x}"};
+        auto       i    = u8{};
+
+        static ImGuiTableFlags table_flags    = ImGuiTableFlags_SizingStretchSame | ImGuiTableFlags_PadOuterX;
+        constexpr auto         columns_number = u8{2};
+        if (ImGui::BeginTable("general_registers", columns_number, table_flags)) {
+            const auto addGeneralRegisters = [&](u32 index, const Sh2Register reg1, const Sh2Register reg2) {
+                constexpr auto offset = u8{8};
+                ImGui::TableNextRow();
+                ImGui::TableSetColumnIndex(0);
+                ImGui::TextUnformatted(uti::format(mask, index, current_sh2->getRegister(reg1)).c_str());
+                ImGui::TableSetColumnIndex(1);
+                ImGui::TextUnformatted(uti::format(mask, index + offset, current_sh2->getRegister(reg2)).c_str());
+            };
+
+            addGeneralRegisters(i, Sh2Register::r0, Sh2Register::r8);
+            ++i;
+            addGeneralRegisters(i, Sh2Register::r1, Sh2Register::r9);
+            ++i;
+            addGeneralRegisters(i, Sh2Register::r2, Sh2Register::r10);
+            ++i;
+            addGeneralRegisters(i, Sh2Register::r3, Sh2Register::r11);
+            ++i;
+            addGeneralRegisters(i, Sh2Register::r4, Sh2Register::r12);
+            ++i;
+            addGeneralRegisters(i, Sh2Register::r5, Sh2Register::r13);
+            ++i;
+            addGeneralRegisters(i, Sh2Register::r6, Sh2Register::r14);
+            ++i;
+            addGeneralRegisters(i, Sh2Register::r7, Sh2Register::r15);
+
+            ImGui::EndTable();
+        }
+
+        ImGui::NewLine();
+
+        // System & Control registers
+        if (ImGui::BeginTable("system_registers", 2, table_flags)) {
+            ImGui::TableSetupColumn(tr("System registers").c_str());
+            ImGui::TableSetupColumn(tr("Control registers").c_str());
+
+            ImGui::TableHeadersRow();
+
+            const auto system_mask  = std::string{"{:<4} = {:#010x}"};
+            const auto control_mask = std::string{"{:<3} = {:#010x}"};
+
+            ImGui::TableNextRow();
+            ImGui::TableSetColumnIndex(0);
+            ImGui::TextUnformatted(uti::format(system_mask, "MACH", current_sh2->getRegister(Sh2Register::mach)).c_str());
+            ImGui::TableSetColumnIndex(1);
+            ImGui::TextUnformatted(uti::format(control_mask, "VBR", current_sh2->getRegister(Sh2Register::vbr)).c_str());
+
+            ImGui::TableNextRow();
+            ImGui::TableSetColumnIndex(0);
+            ImGui::TextUnformatted(uti::format(system_mask, "MACL", current_sh2->getRegister(Sh2Register::macl)).c_str());
+            ImGui::TableSetColumnIndex(1);
+            ImGui::TextUnformatted(uti::format(control_mask, "GBR", current_sh2->getRegister(Sh2Register::gbr)).c_str());
+
+            ImGui::TableNextRow();
+            ImGui::TableSetColumnIndex(0);
+            ImGui::TextUnformatted(uti::format(system_mask, "PR", current_sh2->getRegister(Sh2Register::pr)).c_str());
+            ImGui::TableSetColumnIndex(1);
+            ImGui::TextUnformatted(uti::format(control_mask, "SR", current_sh2->getRegister(Sh2Register::sr)).c_str());
+
+            ImGui::TableNextRow();
+            ImGui::TableSetColumnIndex(0);
+            ImGui::TextUnformatted(uti::format(system_mask, "PC", current_sh2->getRegister(Sh2Register::pc)).c_str());
+
+            ImGui::EndTable();
+        }
+        ImGui::EndChild();
+    }
+
+    ImGui::SameLine(ImGui::GetWindowWidth() / 2);
+    {
+        // Disassembly
+
+        const auto child_size = ImVec2(330, 270);
+        ImGui::BeginChild("ChildDisassembly", child_size, true, window_flags);
+        ImGui::ChildWindowHeader(tr("Disassembly"));
+
+        const auto table_size = ImVec2(285.f, 0.f);
+        if (ImGui::BeginTable("disassembly", 1, ImGuiTableFlags_SizingStretchProp | ImGuiTableFlags_PadOuterX, table_size)) {
+            const auto lower_bound = u32{current_pc - 6};
+            const auto upper_bound = u32{current_pc + 20};
+            for (u32 i = lower_bound; i < upper_bound; i += 2) {
+                ImGui::TableNextRow();
+                ImGui::TableSetColumnIndex(0);
+
+                const auto opcode = state.memory()->read<u16>(i);
+                if (i == current_pc) {
+                    const auto color = ImVec4(0.5f, 0.5f, 1.0f, 1.0f);
+                    ImGui::TextColored(color, sh2::Sh2::disasm(i, opcode).c_str());
+                } else {
+                    ImGui::TextUnformatted(sh2::Sh2::disasm(i, opcode).c_str());
+                }
+            }
+
+            ImGui::EndTable();
+        }
+
+        ImGui::SameLine();
+
+        if (ImGui::BeginTable("disassembly_buttons", 1, ImGuiTableFlags_SizingStretchProp)) {
+            constexpr auto row_height = 110.f;
+            ImGui::TableNextRow(ImGuiTableRowFlags_None, row_height);
+            ImGui::TableNextRow();
+            ImGui::TableSetColumnIndex(0);
+            ImGui::PushButtonRepeat(true);
+            if (ImGui::ArrowButton("##up", ImGuiDir_Up)) {
+                if (local_pc == 0) { local_pc = current_pc; }
+                local_pc -= 2;
+            }
+            ImGui::TableNextRow();
+            ImGui::TableSetColumnIndex(0);
+            if (ImGui::ArrowButton("##down", ImGuiDir_Down)) {
+                if (local_pc == 0) { local_pc = current_pc; }
+                local_pc += 2;
+            }
+            ImGui::PopButtonRepeat();
+            ImGui::EndTable();
+        }
+        ImGui::EndChild();
+    }
+
+    {
+        // Breakpoints
+        const auto child_size = ImVec2(300, 135);
+        ImGui::BeginChild("ChildBreakpoints", child_size, true, window_flags);
+
+        ImGui::ChildWindowHeader(tr("Breakpoints"));
+        const auto table_size = ImVec2(0.0f, 95.f);
+        if (ImGui::BeginTable("breakpoints", 1, ImGuiTableFlags_SizingStretchProp | ImGuiTableFlags_PadOuterX, table_size)) {
+            constexpr auto                                         input_size = u8{9};
+            std::array<std::vector<char>, sh2::breakpoints_number> bp_input;
+            for (u8 i = 0; i < sh2::breakpoints_number; ++i) {
+                ImGui::TableNextRow();
+                ImGui::TableSetColumnIndex(0);
+                ImGui::AlignTextToFramePadding();
+                ImGui::TextUnformatted("0x");
+                ImGui::SameLine();
+                constexpr auto x_offset   = 8.f;
+                auto           cursor_pos = ImGui::GetCursorPos();
+                cursor_pos.x -= x_offset;
+                ImGui::SetCursorPos(cursor_pos);
+
+                if (current_sh2->breakpoint(i) == 0) {
+                    bp_input[i] = uti::stringToVector(std::string{""}, input_size);
+                } else {
+                    bp_input[i] = uti::stringToVector(uti::format("{:x}", current_sh2->breakpoint(i)), input_size);
+                }
+
+                if (ImGui::InputText(uti::format("##bp{:d}", i).c_str(),
+                                     bp_input[i].data(),
+                                     bp_input[i].capacity(),
+                                     ImGuiInputTextFlags_CharsHexadecimal)) {
+                    try {
+                        // stoi converts implicitly to string before converting. Doing the conversion before hand allows
+                        // to handle the empty string case.
+                        const auto str        = std::string(bp_input[i].data());
+                        const auto conv_input = str.empty() ? 0 : std::stoi(str, nullptr, 16);
+                        current_sh2->breakpoint(i, conv_input);
+                    } catch (std::exception const& e) { Log::warning(Logger::gui, e.what()); }
+                }
+            }
+            ImGui::EndTable();
+        }
+        ImGui::EndChild();
+    }
+
+    ImGui::SameLine(ImGui::GetWindowWidth() / 2);
+
+    {
+        // Callstack
+
+        const auto child_size = ImVec2(330, 135);
+        ImGui::BeginChild("ChildCallstack", child_size, true, window_flags);
+        ImGui::ChildWindowHeader(tr("Callstack"));
+
+        const auto table_size = ImVec2(0.0f, 135.f);
+        if (ImGui::BeginTable("callstack",
+                              1,
+                              ImGuiTableFlags_SizingStretchProp | ImGuiTableFlags_ScrollY | ImGuiTableFlags_PadOuterX,
+                              table_size)) {
+            const auto callstack_mask = std::string{"{:#010x}"};
+            const auto callstack      = current_sh2->callstack();
+            std::ranges::for_each(callstack, [&](const auto& item) {
+                ImGui::TableNextRow();
+                ImGui::TableSetColumnIndex(0);
+                ImGui::TextUnformatted(uti::format(callstack_mask, item.call_address).c_str());
+            });
+
+            ImGui::EndTable();
+        }
+        ImGui::EndChild();
+    }
+
+    ImGui::PopStyleVar();
+    ImGui::PopStyleVar();
+    ImGui::PopStyleVar();
+
+    ImGui::End();
+}
+
+void showDebugMemoryEditorWindow(core::EmulatorContext& state, bool* opened) {
+    const auto window_size = ImVec2(610, 320);
+    ImGui::SetNextWindowSize(window_size);
+
+    auto window_flags
+        = ImGuiWindowFlags{ImGuiWindowFlags_NoResize | ImGuiWindowFlags_NoSavedSettings | ImGuiWindowFlags_NoCollapse};
+    ImGui::Begin(tr("Memory debug").c_str(), opened, window_flags);
+
+    static auto current_area = MemoryMapArea::rom;
+
+    auto tab_bar_flags = ImGuiTabBarFlags{ImGuiTabBarFlags_FittingPolicyScroll};
+    if (ImGui::BeginTabBar("MemoryDebugTabBar", tab_bar_flags)) {
+        for (const auto& [k, v] : state.memory()->memory_map_) {
+            if (ImGui::BeginTabItem(v.c_str())) {
+                current_area = k;
+
+                switch (current_area) {
+                    using enum MemoryMapArea;
+                    case vdp2_registers: {
+                        ImGui::TextUnformatted(tr("Check VDP2 debug window").c_str());
+                        break;
+                    }
+                    case cd_block:
+                        for (auto const& r : state.cdrom()->getRegisters()) {
+                            ImGui::TextUnformatted(r.c_str());
+                        }
+                        break;
+                    default:
+                        const auto [data, size, start] = state.memory()->getMemoryMapAreaData(current_area);
+                        static auto editor             = MemoryEditor{}; // store your state somewhere
+                        editor.DrawContents(data, size, start);
+                }
+                ImGui::EndTabItem();
+            }
+        }
+
+        ImGui::EndTabBar();
+    }
+
+    ImGui::End();
+}
+
+void showDebugMemoryDumpWindow(core::EmulatorContext& state, bool* opened) {
+    const auto window_size = ImVec2(500, 100);
+    ImGui::SetNextWindowSize(window_size);
+
+    auto window_flags
+        = ImGuiWindowFlags{ImGuiWindowFlags_NoResize | ImGuiWindowFlags_NoSavedSettings | ImGuiWindowFlags_NoCollapse};
+    ImGui::Begin(tr("Memory dump").c_str(), opened, window_flags);
+
+    static auto current_area = MemoryMapArea::rom;
+
+    ImGui::Text(tr("Memory area :").c_str());
+    ImGui::SameLine();
+
+    if (ImGui::BeginCombo("##combo_memory_area", state.memory()->memory_map_[current_area].c_str())) {
+        for (const auto& [k, v] : state.memory()->memory_map_) {
+            const bool is_selected = (current_area == k);
+            if (ImGui::Selectable(v.c_str(), is_selected)) { current_area = k; }
+
+            if (is_selected) { ImGui::SetItemDefaultFocus(); }
+        }
+        ImGui::EndCombo();
+    }
+
+    {
+        constexpr auto string_size = u8{255};
+        ImGui::TextUnformatted(tr("Dump to ").c_str());
+        ImGui::SameLine();
+
+        static auto full_path    = std::string{};
+        auto        path_for_gui = uti::stringToVector(full_path, string_size);
+        const auto  flags        = ImGuiInputTextFlags_CharsHexadecimal | ImGuiInputTextFlags_ReadOnly;
+        ImGui::InputText("##dump_file", path_for_gui.data(), path_for_gui.capacity(), flags);
+
+        ImGui::SameLine();
+        auto        browser_flags = ImGuiFileBrowserFlags_CreateNewDir | ImGuiFileBrowserFlags_EnterNewFilename;
+        static auto select_dialog = ImGui::FileBrowser(browser_flags);
+        if (ImGui::Button("...##dump_file")) {
+            select_dialog.SetTitle(tr("Select a file to dump data to ..."));
+            select_dialog.SetTypeFilters({".bin", ".*"});
+            select_dialog.Open();
+        }
+        select_dialog.Display();
+
+        if (select_dialog.HasSelected()) { full_path = select_dialog.GetSelected().string(); }
+
+        ImGui::SameLine();
+
+        if (ImGui::Button(tr("Dump").c_str())) {
+            const auto [data, size, start] = state.memory()->getMemoryMapAreaData(current_area);
+
+            auto file = std::ofstream(full_path, std::ios::binary);
+            file.write(reinterpret_cast<char*>(data), size);
+            file.close();
+        }
+    }
+
+    ImGui::End();
+}
+
+void showDebugVdp1Window(core::EmulatorContext& state, bool* opened) {
+    const auto window_size = ImVec2(860, 320);
+    ImGui::SetNextWindowSize(window_size);
+
+    auto window_flags
+        = ImGuiWindowFlags{ImGuiWindowFlags_NoResize | ImGuiWindowFlags_NoSavedSettings | ImGuiWindowFlags_NoCollapse};
+    ImGui::Begin(tr("VDP1 debug").c_str(), opened, window_flags);
+
+    if (state.debugStatus() != core::DebugStatus::disabled) {
+        constexpr auto local_child_rounding = 5.0f;
+        const auto     local_cell_padding   = ImVec2(5, 2);
+        ImGui::PushStyleVar(ImGuiStyleVar_ChildRounding, local_child_rounding);
+        ImGui::PushStyleVar(ImGuiStyleVar_CellPadding, local_cell_padding);
+
+        static auto current_part_idx = size_t{}; // Here we store our selection data as an index.
+        auto        draw_list        = state.vdp1()->vdp1Parts();
+        ImGuiIO&    io               = ImGui::GetIO();
+        io.WantCaptureKeyboard       = true;
+        if (draw_list.size() < current_part_idx) { current_part_idx = 0; }
+
+        {
+            // Draw list
+            ImGui::PushStyleVar(ImGuiStyleVar_WindowPadding, ImVec2());
+            const auto child_size = ImVec2(310, 280);
+            ImGui::BeginChild("ChildDrawList", child_size, true);
+
+            if (ImGui::BeginMenuBar()) {
+                ImGui::TextUnformatted(tr("Draw list").c_str());
+                ImGui::EndMenuBar();
+            }
+            const auto draw_list_size = ImVec2(310, 260);
+            if (ImGui::BeginListBox("##draw_list", draw_list_size)) {
+                for (u32 n = 0; n < draw_list.size(); ++n) {
+                    const bool is_selected = (current_part_idx == n);
+                    if (ImGui::Selectable(format("{}##{}", draw_list[n].debugHeader(), n).c_str(),
+                                          is_selected,
+                                          ImGuiSelectableFlags_SelectOnNav)) {
+                        current_part_idx = n;
+                    }
+
+                    // Set the initial focus when opening the combo (scrolling + keyboard navigation focus)
+                    if (is_selected) { ImGui::SetItemDefaultFocus(); }
+                }
+                ImGui::EndListBox();
+            }
+
+            ImGui::EndChild();
+            ImGui::PopStyleVar();
+        }
+
+        ImGui::SameLine();
+        {
+            // Part detail
+            if (!draw_list.empty()) {
+                const auto child_size   = ImVec2(260, 280);
+                const auto content_size = ImVec2(512, 280);
+
+                ImGui::SetNextWindowContentSize(content_size);
+                ImGui::BeginChild("ChildPartDetail", child_size, true);
+                ImGui::TextWithColors(draw_list[current_part_idx].getDebugDetail().c_str());
+                state.opengl()->render()->partToHighlight(draw_list[current_part_idx]);
+                ImGui::EndChild();
+            }
+        }
+
+        ImGui::SameLine();
+        {
+            // Texture
+            if (!draw_list.empty()) {
+                const auto child_size = ImVec2(260, 280);
+                ImGui::PushStyleVar(ImGuiStyleVar_WindowPadding, ImVec2());
+                ImGui::BeginChild("ChildPartTexture", child_size, true);
+
+                if (ImGui::BeginMenuBar()) {
+                    ImGui::TextUnformatted(tr("Texture").c_str());
+                    ImGui::EndMenuBar();
+                }
+
+                if (draw_list[current_part_idx].common_vdp_data_.texture_key != 0) {
+                    const auto& texture = video::Texture::getTexture(draw_list[current_part_idx].common_vdp_data_.texture_key);
+                    // Preview is 260*260 max. When image ratio isn't 1:1, preview size must be adapted to keep the image
+                    // ratio.
+                    const auto max_size     = Size{260, 260};
+                    const auto tex_size     = video::Texture::calculateTextureSize(max_size, (*texture)->key());
+                    const auto preview_size = ImVec2(tex_size.w, tex_size.h);
+
+                    static auto opengl_id = 0;
+                    if (texture) {
+                        if (opengl_id != 0) { video::OpenglTexturing::deleteTexture(opengl_id); }
+                        opengl_id = video::OpenglTexturing::generateTexture((*texture)->width(),
+                                                                            (*texture)->height(),
+                                                                            (*texture)->rawData());
+                        ImGui::Image(reinterpret_cast<ImTextureID>(static_cast<uptr>(opengl_id)), preview_size);
+                    }
+                }
+                ImGui::EndChild();
+                ImGui::PopStyleVar();
+            }
+        }
+
+        io.WantCaptureKeyboard = false;
+
+        ImGui::PopStyleVar();
+        ImGui::PopStyleVar();
+    } else {
+        ImGui::TextUnformatted(tr("Pause emulation to display debug data ...").c_str());
+    }
+    ImGui::End();
+}
+
+void showDebugVdp2Window(core::EmulatorContext& state, bool* opened) {
+    enum class Vdp2DebugTab { none, global, vram, registers, scroll_screens };
+    static auto current_tab = Vdp2DebugTab::none;
+    if (current_tab == Vdp2DebugTab::none) { current_tab = Vdp2DebugTab::global; }
+
+    const auto window_size_global         = ImVec2(610, 300);
+    const auto window_size_vram           = ImVec2(610, 150);
+    const auto window_size_scroll_screens = ImVec2(610, 600);
+    const auto window_size_default        = ImVec2(610, 400);
+
+    const ImU32 row_bg_color = ImGui::GetColorU32(ImVec4(0.2f, 0.2f, 0.2f, 1.f));
+
+    switch (current_tab) {
+        using enum Vdp2DebugTab;
+        case global: ImGui::SetNextWindowSize(window_size_global); break;
+        case vram: ImGui::SetNextWindowSize(window_size_vram); break;
+        case scroll_screens: ImGui::SetNextWindowSize(window_size_scroll_screens); break;
+        default: ImGui::SetNextWindowSize(window_size_default);
+    }
+
+    auto window_flags
+        = ImGuiWindowFlags{ImGuiWindowFlags_NoResize | ImGuiWindowFlags_NoSavedSettings | ImGuiWindowFlags_NoCollapse};
+    ImGui::Begin(tr("VDP2 debug").c_str(), opened, window_flags);
+
+    using video::ScrollScreen;
+    using ScrollScreenName    = std::unordered_map<ScrollScreen, std::string>;
+    const auto scroll_screens = ScrollScreenName{
+        {ScrollScreen::nbg0, "NBG0"},
+        {ScrollScreen::nbg1, "NBG1"},
+        {ScrollScreen::nbg2, "NBG2"},
+        {ScrollScreen::nbg3, "NBG3"},
+        {ScrollScreen::rbg0, "RBG0"},
+        {ScrollScreen::rbg1, "RBG1"}
+    };
+
+    auto tab_bar_flags = ImGuiTabBarFlags{ImGuiTabBarFlags_None};
+    if (ImGui::BeginTabBar("Vdp2DebugTabBar", tab_bar_flags)) {
+        if (ImGui::BeginTabItem(tr("Global").c_str())) {
+            current_tab                           = Vdp2DebugTab::global;
+            static ImGuiTableFlags table_flags    = ImGuiTableFlags_Borders | ImGuiTableFlags_SizingFixedFit;
+            constexpr auto         columns_number = u8{2};
+            if (ImGui::BeginTable("global_table", columns_number, table_flags)) {
+                for (const auto& [label, value] : state.vdp2()->getDebugGlobalMainData()) {
+                    ImGui::TableNextRow();
+                    auto column_index = u8{0};
+                    ImGui::TableSetColumnIndex(column_index++);
+                    ImGui::TableSetBgColor(ImGuiTableBgTarget_CellBg, row_bg_color);
+                    ImGui::TextUnformatted(label.c_str());
+                    ImGui::TableSetColumnIndex(column_index++);
+                    if (value.has_value()) { ImGui::TextUnformatted((*value).c_str()); }
+                }
+
+                for (const auto& [label, value] : state.vdp2()->getDebugRamMainData()) {
+                    ImGui::TableNextRow();
+                    auto column_index = u8{0};
+                    ImGui::TableSetColumnIndex(column_index);
+                    ++column_index;
+                    ImGui::TableSetBgColor(ImGuiTableBgTarget_CellBg, row_bg_color);
+                    ImGui::TextUnformatted(label.c_str());
+                    ImGui::TableSetColumnIndex(column_index);
+                    ++column_index;
+                    if (value.has_value()) { ImGui::TextUnformatted((*value).c_str()); }
+                }
+
+                ImGui::EndTable();
+            }
+
+            {
+                static auto disabled_layers = std::array{false, false, false, false, false, false};
+                const auto  addCheckbox     = [&](const ScrollScreen ss) {
+                    if (ImGui::Checkbox(scroll_screens.at(ss).c_str(), &disabled_layers[util::toUnderlying(ss)])) {
+                        state.vdp2()->disableLayer(ss, disabled_layers[util::toUnderlying(ss)]);
+                    }
+                    ImGui::SameLine();
+                    constexpr auto offset = 20;
+                    ImGui::SetCursorPosX(ImGui::GetCursorPosX() + offset);
+                };
+
+                const auto child_size = ImVec2(580, 35);
+                ImGui::BeginChild("vdp2_disable_layers", child_size, true, window_flags);
+                ImGui::TextUnformatted(tr("Disable layers").c_str());
+                ImGui::SameLine();
+                addCheckbox(ScrollScreen::nbg0);
+                addCheckbox(ScrollScreen::nbg1);
+                addCheckbox(ScrollScreen::nbg2);
+                addCheckbox(ScrollScreen::nbg3);
+                addCheckbox(ScrollScreen::rbg0);
+                addCheckbox(ScrollScreen::rbg1);
+
+                ImGui::EndChild();
+            }
+
+            if (ImGui::Button(tr("Reload cache").c_str())) { video::Texture::discardCache(); }
+
+            ImGui::EndTabItem();
+        }
+
+        if (ImGui::BeginTabItem(tr("VRAM access").c_str())) {
+            current_tab                  = Vdp2DebugTab::vram;
+            static ImGuiTableFlags flags = ImGuiTableFlags_Borders | ImGuiTableFlags_RowBg;
+            if (ImGui::BeginTable("vram_access", video::vram_timing_size + 1, flags)) {
+                ImGui::TableSetupColumn("Bank");
+                ImGui::TableSetupColumn("T0");
+                ImGui::TableSetupColumn("T1");
+                ImGui::TableSetupColumn("T2");
+                ImGui::TableSetupColumn("T3");
+                ImGui::TableSetupColumn("T4");
+                ImGui::TableSetupColumn("T5");
+                ImGui::TableSetupColumn("T6");
+                ImGui::TableSetupColumn("T7");
+                ImGui::TableHeadersRow();
+
+                const auto banks      = state.vdp2()->getDebugVramAccessBanks();
+                const auto banks_name = state.vdp2()->getDebugVramAccessBanksName();
+
+                for (u8 row = 0; row < banks.size(); ++row) {
+                    ImGui::TableNextRow();
+                    for (u8 column = 0; column < video::vram_timing_size + 1; ++column) {
+                        ImGui::TableSetColumnIndex(column);
+                        if (column == 0) {
+                            ImGui::TableSetBgColor(ImGuiTableBgTarget_CellBg, row_bg_color);
+                            ImGui::TextUnformatted(banks_name[row].c_str());
+                            continue;
+                        }
+                        const auto command_desc = Vdp2::getDebugVramAccessCommandDescription(banks[row][column - 1]);
+                        ImGui::TextUnformatted(command_desc.first.c_str());
+                        if (command_desc.second.has_value()) {
+                            ImGui::SameLine();
+                            ImGui::HelpMarker(command_desc.second.value());
+                        }
+                    }
+                }
+                ImGui::EndTable();
+            }
+
+            ImGui::EndTabItem();
+        }
+        if (ImGui::BeginTabItem(tr("Registers").c_str())) {
+            current_tab = Vdp2DebugTab::registers;
+            ImGui::BeginChild("vdp2_registers_child");
+
+            static ImGuiTableFlags flags = ImGuiTableFlags_Borders | ImGuiTableFlags_RowBg | ImGuiTableFlags_SizingFixedFit;
+            constexpr auto         columns_number = u8{3};
+            if (ImGui::BeginTable("vdp2_registers_table", columns_number, flags)) {
+                ImGui::TableSetupColumn(tr("Address").c_str());
+                ImGui::TableSetupColumn(tr("Description").c_str());
+                ImGui::TableSetupColumn(tr("Value").c_str());
+                ImGui::TableHeadersRow();
+
+                const auto& registers = state.vdp2()->getRegisters();
+                for (const auto& [address, desc] : registers) {
+                    ImGui::TableNextRow();
+                    auto column_index = u8{0};
+                    ImGui::TableSetColumnIndex(column_index);
+                    ++column_index;
+                    ImGui::TextUnformatted(uti::format("{:#010x}", address).c_str());
+
+                    ImGui::TableSetColumnIndex(column_index);
+                    ++column_index;
+                    ImGui::TextUnformatted(desc.c_str());
+
+                    ImGui::TableSetColumnIndex(column_index);
+                    ImGui::TextUnformatted(uti::format("{:#06x}", state.vdp2()->readRegisters<u16>(address)).c_str());
+                }
+                ImGui::EndTable();
+            }
+            ImGui::EndChild();
+
+            ImGui::EndTabItem();
+        }
+        if (ImGui::BeginTabItem(tr("Scroll Screens").c_str())) {
+            current_tab                = Vdp2DebugTab::scroll_screens;
+            static auto current_screen = ScrollScreen::nbg0;
+            state.vdp2()->screenInDebug(current_screen);
+            {
+                // Scroll screens list
+                ImGui::BeginGroup();
+                ImGui::PushStyleVar(ImGuiStyleVar_WindowPadding, ImVec2());
+                const auto& style = ImGui::GetStyle();
+
+                ImGui::PushStyleColor(ImGuiCol_FrameBg, style.Colors[ImGuiCol_ChildBg]);
+                const auto child_size = ImVec2(50, 110);
+                ImGui::BeginChild("ChildScrollScreen", child_size, true, window_flags);
+
+                const auto scroll_child_size = ImVec2(70, 110);
+                if (ImGui::BeginListBox("##scroll_screen", scroll_child_size)) {
+                    for (const auto& [k, v] : scroll_screens) {
+                        const bool is_selected = (current_screen == k);
+                        if (ImGui::Selectable(v.c_str(), is_selected, ImGuiSelectableFlags_SelectOnNav)) {
+                            current_screen = k;
+                            state.vdp2()->screenInDebug(current_screen);
+                        }
+
+                        // Set the initial focus when opening the combo (scrolling + keyboard navigation focus)
+                        if (is_selected) { ImGui::SetItemDefaultFocus(); }
+                    }
+                }
+                ImGui::EndListBox();
+
+                ImGui::EndChild();
+                ImGui::PopStyleColor();
+                ImGui::PopStyleVar();
+                ImGui::EndGroup();
+            }
+            ImGui::SameLine();
+
+            ImGui::BeginGroup();
+            if (ImGui::BeginTabBar("Vdp2DebugTabBar", tab_bar_flags)) {
+                if (ImGui::BeginTabItem(tr("Details").c_str())) {
+                    const auto& screen_data = state.vdp2()->getDebugScrollScreenData(current_screen);
+                    if (screen_data.has_value()) {
+                        static ImGuiTableFlags table_flags    = ImGuiTableFlags_Borders | ImGuiTableFlags_SizingFixedFit;
+                        constexpr auto         columns_number = u8{2};
+                        if (ImGui::BeginTable("scroll_screen_table", columns_number, table_flags)) {
+                            for (const auto& [label, value] : *screen_data) {
+                                ImGui::TableNextRow();
+                                auto column_index = u8{0};
+                                ImGui::TableSetColumnIndex(column_index);
+                                ++column_index;
+                                ImGui::TableSetBgColor(ImGuiTableBgTarget_CellBg, row_bg_color);
+                                ImGui::TextUnformatted(label.c_str());
+                                ImGui::TableSetColumnIndex(column_index);
+                                ++column_index;
+                                if (value.has_value()) { ImGui::TextUnformatted((*value).c_str()); }
+                            }
+                            ImGui::EndTable();
+                        }
+                    } else {
+                        ImGui::TextUnformatted(tr("Screen is not displayed").c_str());
+                    }
+
+                    ImGui::EndTabItem();
+                }
+                if (ImGui::BeginTabItem(tr("Viewer").c_str())) {
+                    const auto child_size = ImVec2(500, 520);
+                    ImGui::PushStyleVar(ImGuiStyleVar_WindowPadding, ImVec2());
+                    ImGui::BeginChild("child_part_texture", child_size, true, window_flags);
+
+                    if (state.debugStatus() != core::DebugStatus::disabled) {
+                        if (state.vdp2()->screenInDebug() != video::ScrollScreen::none) {
+                            state.opengl()->render()->renderVdp2DebugLayer(state);
+                        }
+                        const auto tex_id       = state.opengl()->texturing()->vdp2DebugLayerTextureId();
+                        const auto preview_size = ImVec2(500, 500);
+                        ImGui::Image(reinterpret_cast<ImTextureID>(static_cast<uptr>(tex_id)), preview_size);
+                    } else {
+                        ImGui::TextUnformatted(tr("Pause emulation to display debug data ...").c_str());
+                    }
+
+                    ImGui::EndChild();
+                    ImGui::PopStyleVar();
+
+                    ImGui::EndTabItem();
+                }
+
+                ImGui::EndTabBar();
+            }
+            ImGui::EndGroup();
+
+            ImGui::EndTabItem();
+        }
+        ImGui::EndTabBar();
+    }
+
+    ImGui::End();
+}
+
+void showDebugTexturesWindow(core::EmulatorContext& state, bool* opened) {
+    const auto window_size = ImVec2(1040, 570);
+    ImGui::SetNextWindowSize(window_size);
+
+    auto window_flags
+        = ImGuiWindowFlags{ImGuiWindowFlags_NoResize | ImGuiWindowFlags_NoSavedSettings | ImGuiWindowFlags_NoCollapse};
+    ImGui::Begin(tr("Textures debug").c_str(), opened, window_flags);
+
+    if (state.debugStatus() == core::DebugStatus::disabled) {
+        ImGui::TextUnformatted(tr("Pause emulation to display debug data ...").c_str());
+    } else {
+        ImGui::BeginGroup();
+        auto tab_bar_flags = ImGuiTabBarFlags{ImGuiTabBarFlags_None};
+        if (ImGui::BeginTabBar("TextureDebugTabBar", tab_bar_flags)) {
+            if (ImGui::BeginTabItem(tr("Statistics").c_str())) {
+                const auto& stats = video::Texture::statistics();
+                for (const auto& s : stats) {
+                    ImGui::TextUnformatted(s.c_str());
+                }
+
+                ImGui::EndTabItem();
+            }
+            if (ImGui::BeginTabItem(tr("Viewer").c_str())) {
+                const auto child_size = ImVec2(1024, 512);
+
+                const auto area_1_width = ImGui::GetContentRegionAvail().x * 0.2f;
+                const auto area_2_width = ImGui::GetContentRegionAvail().y * 0.5f;
+                const auto area_3_width = ImGui::GetContentRegionMax().x - (area_1_width + area_2_width);
+
+                const auto half_height = ImGui::GetContentRegionAvail().y * 0.5f;
+
+                const auto details_window_pos = ImVec2(area_1_width, 0);
+                const auto preview_window_pos = ImVec2(area_1_width, ImGui::GetContentRegionAvail().y * 0.5f);
+                const auto layer_window_pos   = ImVec2(area_1_width + area_2_width, 0);
+
+                static auto current_texture_idx  = size_t{}; // Here we store our selection data as an index.
+                static auto previous_texture_idx = size_t{1};
+                const auto& keys_list            = video::Texture::keysList();
+
+                ImGui::PushStyleVar(ImGuiStyleVar_WindowPadding, ImVec2());
+                ImGui::BeginChild("texture_viewer", child_size, true, window_flags);
+                {
+                    // Keys list
+                    ImGuiWindowFlags window_flags = ImGuiWindowFlags_HorizontalScrollbar;
+                    const auto child_size = ImVec2(ImGui::GetContentRegionAvail().x * 0.2f, ImGui::GetContentRegionAvail().y);
+                    ImGui::BeginChild("ChildTexturesList", child_size, false, window_flags);
+
+                    const auto texture_list_size = ImVec2(area_1_width, ImGui::GetContentRegionAvail().y);
+                    if (ImGui::BeginListBox("##texture_list", texture_list_size)) {
+                        for (u32 n = 0; n < keys_list.size(); ++n) {
+                            const bool is_selected = (current_texture_idx == n);
+                            if (ImGui::Selectable(format("{}##{}", keys_list[n].first, n).c_str(),
+                                                  is_selected,
+                                                  ImGuiSelectableFlags_SelectOnNav)) {
+                                current_texture_idx = n;
+                            }
+
+                            // Set the initial focus when opening the combo (scrolling + keyboard navigation focus)
+                            if (is_selected) { ImGui::SetItemDefaultFocus(); }
+                        }
+                        ImGui::EndListBox();
+                    }
+
+                    ImGui::EndChild();
+                }
+                {
+                    // Details + preview
+                    ImGui::SetCursorPos(details_window_pos);
+                    ImGuiWindowFlags window_flags = ImGuiWindowFlags_None;
+                    const auto       child_size
+                        = ImVec2(ImGui::GetContentRegionAvail().y * 0.5f, ImGui::GetContentRegionAvail().y * 0.5f);
+
+                    ImGui::BeginChild("ChildTextureDetails", child_size, true, window_flags);
+
+                    if (!keys_list.empty()) {
+                        const auto& texture_key = keys_list[current_texture_idx].second;
+                        ImGui::TextUnformatted(state.opengl()->texturing()->getOpenglTextureDetails(texture_key).c_str());
+                    }
+                    ImGui::EndChild();
+
+                    ImGui::SetCursorPos(preview_window_pos);
+                    ImGui::BeginChild("ChildTexturePreview", child_size, true, window_flags);
+
+                    // When image ratio isn't 1:1, preview size must be adapted to keep the image ratio.
+                    if (!keys_list.empty()) {
+                        const auto  max_size     = Size{static_cast<u16>(area_2_width), static_cast<u16>(half_height)};
+                        const auto& texture_key  = keys_list[current_texture_idx].second;
+                        auto        tex_size     = video::Texture::calculateTextureSize(max_size, texture_key);
+                        const auto  preview_size = ImVec2(tex_size.w, tex_size.h);
+                        static auto opengl_id    = 0;
+                        if (previous_texture_idx != current_texture_idx) {
+                            // Reloading texture data from the new selected entry.
+                            const auto texture = video::Texture::getTexture(texture_key);
+                            if (texture) {
+                                if (opengl_id != 0) { video::OpenglTexturing::deleteTexture(opengl_id); }
+                                opengl_id = video::OpenglTexturing::generateTexture((*texture)->width(),
+                                                                                    (*texture)->height(),
+                                                                                    (*texture)->rawData());
+                            }
+                            previous_texture_idx = current_texture_idx;
+                        }
+                        ImGui::Image(reinterpret_cast<ImTextureID>(static_cast<uptr>(opengl_id)), preview_size);
+                    }
+
+                    ImGui::EndChild();
+                }
+                {
+                    // Full layer display
+                    const auto& key        = keys_list[current_texture_idx].second;
+                    const auto  opengl_tex = state.opengl()->texturing()->getOpenglTexture(key);
+
+                    auto tex_id
+                        = state.opengl()->texturing()->generateTextureFromTextureArrayLayer(video::GuiTextureType::layer_buffer,
+                                                                                            static_cast<u8>(key));
+                    ImGui::SetCursorPos(layer_window_pos);
+                    const auto child_size = ImVec2(area_3_width, ImGui::GetContentRegionAvail().y);
+                    ImGui::BeginChild("ChildTextureLayer", child_size, false, window_flags);
+                    const auto preview_size = ImGui::GetContentRegionAvail();
+                    ImGui::Image(reinterpret_cast<ImTextureID>(static_cast<uptr>(tex_id)), preview_size);
+
+                    ImGui::EndChild();
+                }
+
+                ImGui::EndChild();
+                ImGui::PopStyleVar();
+
+                ImGui::EndTabItem();
+            }
+            if (ImGui::BeginTabItem(tr("Layers").c_str())) {
+                const auto child_size = ImVec2(500, 520);
+                ImGui::PushStyleVar(ImGuiStyleVar_WindowPadding, ImVec2());
+
+                static auto layers        = std::vector<std::string>{"0", "1", "2", "3", "4", "5"};
+                static auto current_layer = int{};
+                if (ImGui::Combo("Layer", &current_layer, layers)) {}
+                auto tex_id
+                    = state.opengl()->texturing()->generateTextureFromTextureArrayLayer(video::GuiTextureType::layer_buffer,
+                                                                                        static_cast<u8>(current_layer));
+
+                ImGui::BeginChild("child_part_texture", child_size, true, window_flags);
+                const auto preview_size = ImVec2(500, 500);
+                ImGui::Image(reinterpret_cast<ImTextureID>(static_cast<uptr>(tex_id)), preview_size);
+
+                ImGui::EndChild();
+                ImGui::PopStyleVar();
+
+                ImGui::EndTabItem();
+            }
+            ImGui::EndTabBar();
+        }
+        ImGui::EndGroup();
+    }
+
+    ImGui::End();
+}
+
+void showDebugSmpcWindow(core::EmulatorContext& state, bool* opened) {
+    const auto window_size = ImVec2(810, 320);
+    ImGui::SetNextWindowSize(window_size);
+
+    auto window_flags
+        = ImGuiWindowFlags{ImGuiWindowFlags_NoResize | ImGuiWindowFlags_NoSavedSettings | ImGuiWindowFlags_NoCollapse};
+    ImGui::Begin(tr("SMPC debug").c_str(), opened, window_flags);
+
+    ImGui::BeginChild("smpc_registers_child");
+
+    static ImGuiTableFlags flags          = ImGuiTableFlags_Borders | ImGuiTableFlags_RowBg | ImGuiTableFlags_SizingFixedFit;
+    constexpr auto         columns_number = u8{3};
+    if (ImGui::BeginTable("smpc_registers_table", columns_number, flags)) {
+        ImGui::TableSetupColumn(tr("Address").c_str());
+        ImGui::TableSetupColumn(tr("Description").c_str());
+        ImGui::TableSetupColumn(tr("Value").c_str());
+        ImGui::TableHeadersRow();
+
+        const auto& registers = state.smpc()->getRegisters();
+        for (const auto& [address, desc] : registers) {
+            ImGui::TableNextRow();
+            auto column_index = u8{0};
+            ImGui::TableSetColumnIndex(column_index);
+            ++column_index;
+            ImGui::TextUnformatted(uti::format("{:#010x}", address).c_str());
+
+            ImGui::TableSetColumnIndex(column_index);
+            ++column_index;
+            ImGui::TextUnformatted(desc.c_str());
+
+            ImGui::TableSetColumnIndex(column_index);
+            ImGui::TextUnformatted(uti::format("{:#04x}", state.smpc()->rawRead(address)).c_str());
+        }
+        ImGui::EndTable();
+    }
+    ImGui::EndChild();
+
+    ImGui::End();
+}
+
+void showFileLoadBinaryWindow(GuiConfiguration& conf, core::EmulatorContext& state, bool* opened) {
+    constexpr auto column_2_start        = 120;
+    constexpr auto address_input_width   = 70.f;
+    constexpr auto default_load_address  = "6004000";
+    constexpr auto default_start_address = "6004000";
+    const auto     window_size           = ImVec2(600, 150);
+
+    ImGui::SetNextWindowSize(window_size);
+
+    auto window_flags
+        = ImGuiWindowFlags{ImGuiWindowFlags_NoResize | ImGuiWindowFlags_NoSavedSettings | ImGuiWindowFlags_NoCollapse};
+
+    ImGui::Begin(tr("Load binary file").c_str(), opened, window_flags);
+
+    constexpr auto string_size = u8{255};
+    ImGui::TextUnformatted(tr("Binary file").c_str());
+    ImGui::SameLine(column_2_start);
+
+    static auto full_path    = std::string{};
+    auto        path_for_gui = uti::stringToVector(full_path, string_size);
+    const auto  flags        = ImGuiInputTextFlags_CharsHexadecimal | ImGuiInputTextFlags_ReadOnly;
+    ImGui::InputText("##binary_file", path_for_gui.data(), path_for_gui.capacity(), flags);
+
+    ImGui::SameLine();
+    static auto select_dialog = ImGui::FileBrowser();
+    if (ImGui::Button("...##binary_file")) {
+        select_dialog.SetTitle(tr("Select a Saturn binary file ..."));
+        select_dialog.SetTypeFilters({".bin", ".*"});
+        select_dialog.Open();
+    }
+    select_dialog.Display();
+
+    if (select_dialog.HasSelected()) { full_path = select_dialog.GetSelected().string(); }
+
+    static std::string load_address{default_load_address};
+    {
+        ImGui::TextUnformatted(tr("Load address").c_str());
+        ImGui::SameLine(column_2_start);
+
+        const auto flags = ImGuiInputTextFlags_CharsHexadecimal;
+        ImGui::SetNextItemWidth(address_input_width);
+        ImGui::InputText("##load_address", &load_address, flags);
+    }
+
+    static std::string start_address{default_start_address};
+    {
+        ImGui::TextUnformatted(tr("Set PC to").c_str());
+        ImGui::SameLine(column_2_start);
+
+        const auto flags = ImGuiInputTextFlags_CharsHexadecimal;
+        ImGui::SetNextItemWidth(address_input_width);
+        ImGui::InputText("##start_address", &start_address, flags);
+    }
+    static auto auto_start = bool{};
+    {
+        ImGui::TextUnformatted(tr("Auto start").c_str());
+        ImGui::SameLine(column_2_start);
+
+        ImGui::SetNextItemWidth(address_input_width);
+
+        ImGui::Checkbox("##auto_start", &auto_start);
+    }
+
+    if (ImGui::Button("Load")) {
+        auto file_conf            = BinaryFileConfiguration{};
+        file_conf.full_path       = full_path;
+        file_conf.load_address    = stoul(load_address, nullptr, 16);
+        file_conf.start_address   = stoul(start_address, nullptr, 16);
+        file_conf.is_auto_started = auto_start;
+
+        state.memory()->selectedBinaryFile(file_conf);
+        if (!state.memory()->loadBinaryFile(file_conf)) { state.memory()->selectedBinaryFile(core::defaultBinaryFile()); }
+        state.startEmulation();
+        conf.show_file_load_binary = false;
+    }
+
+    ImGui::End();
+}
+
+void showBenchmarkWindow([[maybe_unused]] const core::EmulatorContext& state, bool* opened) {
+    const auto window_size = ImVec2(600, 345);
+    ImGui::SetNextWindowSize(window_size);
+
+    auto window_flags
+        = ImGuiWindowFlags{ImGuiWindowFlags_NoResize | ImGuiWindowFlags_NoSavedSettings | ImGuiWindowFlags_NoCollapse};
+    ImGui::Begin(tr("Benchmarks").c_str(), opened, window_flags);
+
+    if (ImGui::Button("Run tests")) { tests::runTests(); }
+
+    ImGui::End();
+}
+
+void buildGui(core::EmulatorContext& state) {
+    static auto gui_conf = GuiConfiguration{};
+    showCoreWindow(gui_conf, state);
+    showRenderingWindow(state);
+
+    if (gui_conf.show_demo) { showImguiDemoWindow(gui_conf.show_demo); }
+    if (gui_conf.show_log) { showLogWindow(state, &gui_conf.show_log); }
+}
+
+void addTextureToDrawList(s32 texture, const u32 width, const u32 height, const u8 alpha) {
+    const auto color = ImColor(0xff, 0xff, 0xff, alpha);
+    ImGui::GetWindowDrawList()->AddImage((ImTextureID)(intptr_t)texture,
+                                         ImVec2(ImGui::GetCursorScreenPos().x, ImGui::GetCursorScreenPos().y),
+                                         ImVec2(ImGui::GetCursorScreenPos().x + width, ImGui::GetCursorScreenPos().y + height),
+                                         ImVec2(0, 0),
+                                         ImVec2(1, 1),
+                                         color);
+}
+
+auto getMouseCoordinates(core::EmulatorContext& state) -> Coord {
+    auto x_pos_cursor = double{};
+    auto y_pos_cursor = double{};
+    glfwGetCursorPos(state.openglWindow(), &x_pos_cursor, &y_pos_cursor);
+
+    auto x_pos_window = s32{};
+    auto y_pos_window = s32{};
+    glfwGetWindowPos(state.openglWindow(), &x_pos_window, &y_pos_window);
+
+    const auto x_pos = x_pos_cursor + x_pos_window;
+    const auto y_pos = y_pos_cursor + y_pos_window;
+
+    return Coord{static_cast<float>(x_pos), static_cast<float>(y_pos)};
+}
+} // namespace saturnin::gui