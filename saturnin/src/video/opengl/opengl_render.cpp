//
// opengl_render.cpp
// Saturnin
//
// Copyright (c) 2024 Renaud Toumazet
//
// Licensed under the Apache License, Version 2.0 (the "License");
// you may not use this file except in compliance with the License.
// You may obtain a copy of the License at
//
// http://www.apache.org/licenses/LICENSE-2.0
//
// Unless required by applicable law or agreed to in writing, software
// distributed under the License is distributed on an "AS IS" BASIS,
// WITHOUT WARRANTIES OR CONDITIONS OF ANY KIND, either express or implied.
// See the License for the specific language governing permissions and
// limitations under the License.
//

#include <saturnin/src/pch.h>
#include <saturnin/src/video/opengl/opengl_render.h>
#include <ranges>
#include <glbinding/glbinding.h>
#include <glbinding/Version.h>
#include <glbinding-aux/ContextInfo.h>
#include <glbinding/gl21/gl.h>
#include <glbinding/gl21ext/gl.h>
#include <glbinding/gl33core/gl.h>
#include <glbinding/gl33ext/gl.h>
#include <glm/glm.hpp>
#include <glm/gtc/type_ptr.hpp>
#include <saturnin/src/video/opengl/opengl_shaders.h>
#include <saturnin/src/video/opengl/opengl_texturing.h>
#include <saturnin/src/video/opengl/opengl_utilities.h>
#include <saturnin/src/video/opengl/opengl_texturing.h>
#include <saturnin/src/video/vdp1.h>
#include <saturnin/src/video/vdp2/vdp2.h>

namespace saturnin::video {

using namespace gl21;
using namespace gl21ext;

using core::tr;

const std::unordered_map<VdpLayer, std::string> layer_to_name = {
    {VdpLayer::nbg0,      "nbg0"     },
    {VdpLayer::rbg1,      "rbg1"     },
    {VdpLayer::nbg1,      "nbg1"     },
    {VdpLayer::exbg,      "exbg"     },
    {VdpLayer::nbg2,      "nbg2"     },
    {VdpLayer::nbg3,      "nbg3"     },
    {VdpLayer::rbg0,      "rbg0"     },
    {VdpLayer::back,      "back"     },
    {VdpLayer::sprite,    "sprite"   },
    {VdpLayer::undefined, "undefined"}
};

void OpenglRender::initialize() {
    shaders_.graphics        = initializeShaders();
    const auto main_vertex   = createVertexShader(shaders_.graphics, "main.vert");
    const auto main_fragment = createFragmentShader(shaders_.graphics, "main.frag");
    shaders_.programs.try_emplace(ProgramShader::main, createProgramShader(main_vertex, main_fragment));

    const auto shaders_to_delete = std::vector<u32>{main_vertex, main_fragment};
    deleteShaders(shaders_to_delete);
}

void OpenglRender::shutdown() const {
    for (auto& [name, id] : shaders_.programs) {
        glDeleteProgram(id);
    }
}

void OpenglRender::preRender() {
    switchRenderedBuffer();

    glBindFramebuffer(GLenum::GL_FRAMEBUFFER, opengl_->texturing()->getFboId(FboType::general));

    opengl_->texturing()->attachTextureLayerToFbo(opengl_->texturing()->getFboTextureArrayId(),
                                                  opengl_->texturing()->getFboTextureLayer(currentRenderedBuffer()),
                                                  GLenum::GL_FRAMEBUFFER,
                                                  GLenum::GL_COLOR_ATTACHMENT0);

    // Viewport is the entire Saturn framebuffer
    glViewport(0, 0, saturn_framebuffer_width, saturn_framebuffer_height);

    gl::glClearColor(0.0f, 0.0f, 0.0f, 1.0f);
    glClear(GL_COLOR_BUFFER_BIT);

    glEnable(GL_BLEND);
    glBlendFunc(GL_SRC_ALPHA, GL_ONE_MINUS_SRC_ALPHA);

    // Scissor test calculation, to remove from display everything outside the current display area.
    glEnable(GL_SCISSOR_TEST);
    auto [scissor_x, scissor_y, scissor_width, scissor_height] = calculateViewportPosAndSize();
    glScissor(scissor_x, scissor_y, scissor_width, scissor_height);
};

void OpenglRender::postRender() const {
    // Framebuffer is released
    checkGlError();

    glDisable(GL_SCISSOR_TEST);

    glBindFramebuffer(GLenum::GL_FRAMEBUFFER, 0);
};

void OpenglRender::renderParts(const PartsList& parts_list, const u32 texture_id) {
    if (!parts_list.empty()) {
        const auto [vao, vertex_buffer] = initializeVao();

        glUseProgram(shaders_.programs[ProgramShader::main]);
        glBindVertexArray(vao);                       // binding VAO
        glBindBuffer(GL_ARRAY_BUFFER, vertex_buffer); // binding vertex buffer

        // Calculating the ortho projection matrix
        const auto proj_matrix = calculateDisplayViewportMatrix();

        // Sending the ortho projection matrix to the shader
        const auto uni_proj_matrix = glGetUniformLocation(shaders_.programs[ProgramShader::main], "proj_matrix");
        glUniformMatrix4fv(uni_proj_matrix, 1, GL_FALSE, glm::value_ptr(proj_matrix));

        glActiveTexture(GLenum::GL_TEXTURE0);
        const auto sampler_loc = glGetUniformLocation(shaders_.programs[ProgramShader::main], "sampler");

        glUniform1i(sampler_loc, 0);
        glBindTexture(GL_TEXTURE_2D_ARRAY, texture_id);

        const auto texture_used_loc = glGetUniformLocation(shaders_.programs[ProgramShader::main], "is_texture_used");

        auto elements_buffer = u32{};
        glGenBuffers(1, &elements_buffer); // This buffer will be used to send indices data to the GPU
        glBindBuffer(GL_ELEMENT_ARRAY_BUFFER, elements_buffer);

        const auto&& [indices, draw_ranges] = generateVertexIndicesAndDrawRanges(parts_list);
        const auto vertexes                 = opengl_->texturing()->readVertexes(parts_list);

        // Sending data to the GPU
        glBufferData(GL_ELEMENT_ARRAY_BUFFER, sizeof(u32) * indices.size(), indices.data(), GL_STATIC_DRAW);
        glBufferData(GL_ARRAY_BUFFER, sizeof(Vertex) * vertexes.size(), vertexes.data(), GL_STATIC_DRAW);

        for (const auto& range : draw_ranges) {
            const auto is_texture_used = GLboolean(range.is_textured);
            glUniform1i(texture_used_loc, is_texture_used);

            glDrawRangeElements(range.primitive,
                                range.vertex_array_start,
                                range.vertex_array_end,
                                range.indices_nb,
                                GL_UNSIGNED_INT,
                                static_cast<GLuint*>(nullptr) + range.indices_array_start);
        }

        gl::glDeleteBuffers(1, &vertex_buffer);
        gl::glDeleteVertexArrays(1, &vao);
        glBindBuffer(GL_ELEMENT_ARRAY_BUFFER, 0);
        glBindTexture(GL_TEXTURE_2D_ARRAY, 0);
        gl::glDeleteBuffers(1, &elements_buffer);
    }
}

void OpenglRender::render() {
    if constexpr (uses_fbo) {
        renderByScreenPriority();
    } else {
        renderByParts();
    }
}

void OpenglRender::renderByScreenPriority() {
<<<<<<< HEAD
    // Each screen is rendered to a sce
=======
    // Parts to be displayed are moved to global_parts_list_, with one entry by priority + linked FBO (FboKey).
    // 
    // Goal is to reuse FBOs which are identical from previous frame to improve performances.
>>>>>>> c70fbec9
    MapOfPartsList global_parts_list;

    const auto getPartsFromThread = [&]() {
        std::lock_guard lock(opengl_->getMutex(MutexType::parts_list));
        if (!parts_lists_.empty()) { global_parts_list = std::move(parts_lists_); }
    };
    getPartsFromThread();

    preRender();

    // :TODO: Render the FBOs to the current framebuffer
    //std::ranges::reverse_view rv{opengl_->fbo_manager_.key_to_pool_index};
    //for (const auto& [key, index] : rv) {
    //    renderFboTexture(opengl_->fbo_manager_.texture_pool[index]);
    //}

    postRender();

    const auto notifyMainThread = [this, &global_parts_list]() {
        std::lock_guard lk(opengl_->getMutex(MutexType::parts_list));
        MapOfPartsList().swap(global_parts_list);
        data_condition_.notify_one();
    };
    notifyMainThread();
}

void OpenglRender::renderByParts() {
    // All the parts to be displayed are read, regardless of their screen of attachment.
<<<<<<< HEAD
    // Parts are sorted by priority.
=======
    // Parts are sorted by priority, nothing's cached.
>>>>>>> c70fbec9

    PartsList parts_list;

    preRender();

    const auto getParts = [this, &parts_list]() {
        std::lock_guard lock(opengl_->getMutex(MutexType::parts_list));
        if (!parts_lists_[mixed_parts_key].empty()) { parts_list = std::move(parts_lists_[mixed_parts_key]); }
    };
    getParts();

    renderParts(parts_list, opengl_->texturing()->getTextureArrayId());

    const auto notifyMainThread = [this, &parts_list]() {
        std::lock_guard lk(opengl_->getMutex(MutexType::parts_list));
        PartsList().swap(parts_list);
        data_condition_.notify_one();
    };
    notifyMainThread();

    postRender();
}

void OpenglRender::renderTest() {
    preRender();

    const auto [vao, vertex_buffer] = initializeVao();

    glUseProgram(shaders_.programs[ProgramShader::main]);
    glBindVertexArray(vao);                       // binding VAO
    glBindBuffer(GL_ARRAY_BUFFER, vertex_buffer); // binding vertex buffer

    // Calculating the ortho projection matrix
    const auto proj_matrix = calculateDisplayViewportMatrix();

    // Sending the ortho projection matrix to the shader
    const auto uni_proj_matrix = glGetUniformLocation(shaders_.programs[ProgramShader::main], "proj_matrix");
    glUniformMatrix4fv(uni_proj_matrix, 1, GL_FALSE, glm::value_ptr(proj_matrix));

    glActiveTexture(GLenum::GL_TEXTURE0);
    const auto sampler_loc = glGetUniformLocation(shaders_.programs[ProgramShader::main], "sampler");
    glUniform1i(sampler_loc, 0);
    glBindTexture(GL_TEXTURE_2D_ARRAY, opengl_->texturing()->getTextureArrayId());

    const auto texture_used_loc = glGetUniformLocation(shaders_.programs[ProgramShader::main], "is_texture_used");
    // Sending the variable to configure the shader to use texture data.
    const auto is_texture_used = GLboolean(false);
    glUniform1i(texture_used_loc, is_texture_used);

    auto elements_buffer = u32{};
    glGenBuffers(1, &elements_buffer); // This buffer will be used to send indices data to the GPU
    glBindBuffer(GL_ELEMENT_ARRAY_BUFFER, elements_buffer);

    if constexpr (false) {
        std::vector<GLuint> indices = {0, 1, 2, 0, 2, 3, 4, 5, 6, 4, 6, 7, 8, 9, 10, 11, 12, 13, 14, 15};
        glBufferData(GL_ELEMENT_ARRAY_BUFFER, sizeof(GLuint) * indices.size(), &indices.front(), GL_STATIC_DRAW);

        auto vertexes = std::vector<Vertex>{
            {100, 100, 0.0f, 0.0f, 0.0f, 0xff, 0,    0,    0xff, Gouraud()},
            {100, 150, 1.0f, 0.0f, 0.0f, 0xff, 0,    0,    0xff, Gouraud()},
            {150, 150, 1.0f, 1.0f, 0.0f, 0xff, 0,    0,    0xff, Gouraud()},
            {150, 100, 0.0f, 1.0f, 0.0f, 0xff, 0,    0,    0xff, Gouraud()},

            {200, 200, 0.0f, 0.0f, 0.0f, 0,    0,    0xff, 0xff, Gouraud()},
            {200, 250, 1.0f, 0.0f, 0.0f, 0,    0,    0xff, 0xff, Gouraud()},
            {250, 250, 1.0f, 1.0f, 0.0f, 0,    0,    0xff, 0xff, Gouraud()},
            {250, 200, 0.0f, 1.0f, 0.0f, 0,    0,    0xff, 0xff, Gouraud()},

            {50,  50,  0.0f, 0.0f, 0.0f, 0,    0xff, 0,    0xff, Gouraud()},
            {100, 100, 1.0f, 0.0f, 0.0f, 0,    0xff, 0,    0xff, Gouraud()},

            {70,  70,  0.0f, 0.0f, 0.0f, 0xff, 0,    0,    0xff, Gouraud()},
            {120, 120, 1.0f, 0.0f, 0.0f, 0xff, 0,    0,    0xff, Gouraud()},

            {70,  70,  0.0f, 0.0f, 0.0f, 0,    0,    0xff, 0xff, Gouraud()},
            {70,  120, 1.0f, 0.0f, 0.0f, 0,    0,    0xff, 0xff, Gouraud()},
            {120, 120, 1.0f, 1.0f, 0.0f, 0,    0,    0xff, 0xff, Gouraud()},
            {120, 70,  0.0f, 1.0f, 0.0f, 0,    0,    0xff, 0xff, Gouraud()}
        };

        // Sending data to the GPU
        glBufferData(GL_ARRAY_BUFFER, sizeof(Vertex) * vertexes.size(), vertexes.data(), GL_STATIC_DRAW);

        glDrawRangeElements(GL_TRIANGLES, 0, 7, 12, GL_UNSIGNED_INT, static_cast<GLuint*>(nullptr));
        glDrawRangeElements(GL_LINES, 8, 11, 4, GL_UNSIGNED_INT, static_cast<GLuint*>(nullptr) + 12);
        glDrawRangeElements(GL_LINE_LOOP, 12, 15, 4, GL_UNSIGNED_INT, static_cast<GLuint*>(nullptr) + 16);
    } else {
        auto parts = PartsList{};

        auto render_part                      = Vdp1Part{};
        render_part.common_vdp_data_.vertexes = {
            {100, 100, 0.0f, 0.0f, 0.0f, 0xff, 0, 0, 0xff, Gouraud()},
            {100, 150, 1.0f, 0.0f, 0.0f, 0xff, 0, 0, 0xff, Gouraud()},
            {150, 150, 1.0f, 1.0f, 0.0f, 0xff, 0, 0, 0xff, Gouraud()},
            {150, 100, 0.0f, 1.0f, 0.0f, 0xff, 0, 0, 0xff, Gouraud()}
        };
        render_part.common_vdp_data_.draw_type    = DrawType::non_textured_polygon;
        render_part.common_vdp_data_.vdp_type     = VdpType::vdp1;
        render_part.common_vdp_data_.color_offset = {
            {true, true, true},
            {0x80, 0x80, 0x80}
        };

        parts.emplace_back(render_part);

        render_part.common_vdp_data_.vertexes = {
            {200, 200, 0.0f, 0.0f, 0.0f, 0, 0, 0xff, 0xff, Gouraud()},
            {200, 250, 1.0f, 0.0f, 0.0f, 0, 0, 0xff, 0xff, Gouraud()},
            {250, 250, 1.0f, 1.0f, 0.0f, 0, 0, 0xff, 0xff, Gouraud()},
            {250, 200, 0.0f, 1.0f, 0.0f, 0, 0, 0xff, 0xff, Gouraud()}
        };
        render_part.common_vdp_data_.draw_type    = DrawType::non_textured_polygon;
        render_part.common_vdp_data_.vdp_type     = VdpType::vdp1;
        render_part.common_vdp_data_.color_offset = {
            {1, 1, 1},
            {0, 0, 0}
        };
        parts.emplace_back(render_part);

        render_part.common_vdp_data_.vertexes = {
            {50,  50,  0.0f, 0.0f, 0.0f, 0, 0xff, 0, 0xff, Gouraud()},
            {100, 100, 1.0f, 0.0f, 0.0f, 0, 0xff, 0, 0xff, Gouraud()}
        };
        render_part.common_vdp_data_.draw_type = DrawType::line;
        render_part.common_vdp_data_.vdp_type  = VdpType::vdp1;
        parts.emplace_back(render_part);

        render_part.common_vdp_data_.vertexes = {
            {70,  70,  0.0f, 0.0f, 0.0f, 0xff, 0, 0, 0xff, Gouraud()},
            {120, 120, 1.0f, 0.0f, 0.0f, 0xff, 0, 0, 0xff, Gouraud()}
        };
        render_part.common_vdp_data_.draw_type = DrawType::line;
        render_part.common_vdp_data_.vdp_type  = VdpType::vdp1;
        parts.emplace_back(render_part);

        render_part.common_vdp_data_.vertexes = {
            {70,  70,  0.0f, 0.0f, 0.0f, 0, 0, 0xff, 0xff, Gouraud()},
            {70,  120, 1.0f, 0.0f, 0.0f, 0, 0, 0xff, 0xff, Gouraud()},
            {120, 120, 1.0f, 1.0f, 0.0f, 0, 0, 0xff, 0xff, Gouraud()},
            {120, 70,  0.0f, 1.0f, 0.0f, 0, 0, 0xff, 0xff, Gouraud()}
        };
        render_part.common_vdp_data_.draw_type = DrawType::polyline;
        render_part.common_vdp_data_.vdp_type  = VdpType::vdp1;
        parts.emplace_back(render_part);

        const auto&& [indices, draw_ranges] = generateVertexIndicesAndDrawRanges(parts);
        glBufferData(GL_ELEMENT_ARRAY_BUFFER, sizeof(GLuint) * indices.size(), indices.data(), GL_STATIC_DRAW);

        const auto vertexes = opengl_->texturing()->readVertexes(parts);
        glBufferData(GL_ARRAY_BUFFER, sizeof(Vertex) * vertexes.size(), vertexes.data(), GL_STATIC_DRAW);

        for (const auto& range : draw_ranges) {
            glDrawRangeElements(range.primitive,
                                range.vertex_array_start,
                                range.vertex_array_end,
                                range.indices_nb,
                                GL_UNSIGNED_INT,
                                static_cast<GLuint*>(nullptr) + range.indices_array_start);
        }
    }

    gl::glDeleteBuffers(1, &vertex_buffer);
    gl::glDeleteVertexArrays(1, &vao);
    glBindBuffer(GL_ELEMENT_ARRAY_BUFFER, 0);
    glBindTexture(GL_TEXTURE_2D_ARRAY, 0);
    gl::glDeleteBuffers(1, &elements_buffer);

    postRender();
}

void OpenglRender::renderVdp1DebugOverlay() {
    //----------- Pre render -----------//
    glBindFramebuffer(GLenum::GL_FRAMEBUFFER, opengl_->texturing()->getFboId(FboType::general));

    opengl_->texturing()->attachTextureLayerToFbo(opengl_->texturing()->getFboTextureArrayId(),
                                                  opengl_->texturing()->getFboTextureLayer(FboTextureType::vdp1_debug_overlay),
                                                  GLenum::GL_FRAMEBUFFER,
                                                  GLenum::GL_COLOR_ATTACHMENT0);

    // Viewport is the entire Saturn framebuffer
    glViewport(0, 0, saturn_framebuffer_width, saturn_framebuffer_height);

    gl::glClearColor(1.0f, 1.0f, 1.0f, 0.0f);
    glClear(GL_COLOR_BUFFER_BIT);

    // Scissor test calculation, to remove from display everything outside the current Saturn resolution.
    glEnable(GL_SCISSOR_TEST);
    auto [scissor_x, scissor_y, scissor_width, scissor_height] = calculateViewportPosAndSize();
    glScissor(scissor_x, scissor_y, scissor_width, scissor_height);

    //----------- Render -----------------//
    // Calculating the ortho projection matrix
    const auto [vao_simple, vertex_buffer_simple] = initializeVao();
    const auto proj_matrix                        = calculateDisplayViewportMatrix();

    auto part = partToHighlight();

    auto vertexes = std::vector<Vertex>{};

    if (!part.common_vdp_data_.vertexes.empty()) {
        const auto debug_color                  = VertexColor({0xff, 0, 0, 0xff});
        part.common_vdp_data_.vertexes[0].color = debug_color;
        part.common_vdp_data_.vertexes[1].color = debug_color;
        part.common_vdp_data_.vertexes[2].color = debug_color;
        part.common_vdp_data_.vertexes[3].color = debug_color;

        vertexes.reserve(vertexes_per_tessellated_quad);
        vertexes.emplace_back(part.common_vdp_data_.vertexes[0]);
        vertexes.emplace_back(part.common_vdp_data_.vertexes[1]);
        vertexes.emplace_back(part.common_vdp_data_.vertexes[2]);
        vertexes.emplace_back(part.common_vdp_data_.vertexes[0]);
        vertexes.emplace_back(part.common_vdp_data_.vertexes[2]);
        vertexes.emplace_back(part.common_vdp_data_.vertexes[3]);

        glUseProgram(shaders_.programs[ProgramShader::main]);
        glBindVertexArray(vao_simple);                       // binding VAO
        glBindBuffer(GL_ARRAY_BUFFER, vertex_buffer_simple); // binding vertex buffer

        // Sending vertex buffer data to the GPU
        glBufferData(GL_ARRAY_BUFFER, sizeof(Vertex) * vertexes.size(), vertexes.data(), GL_STATIC_DRAW);

        // Sending the ortho projection matrix to the shader
        const auto uni_proj_matrix = glGetUniformLocation(shaders_.programs[ProgramShader::main], "proj_matrix");
        glUniformMatrix4fv(uni_proj_matrix, 1, GL_FALSE, glm::value_ptr(proj_matrix));

        // Sending the variable to configure the shader to use color.
        const auto uni_use_texture = glGetUniformLocation(shaders_.programs[ProgramShader::main], "is_texture_used");
        const auto is_texture_used = GLboolean(false);
        glUniform1i(uni_use_texture, is_texture_used);

        // Drawing the list
        glDrawArrays(GL_TRIANGLES, 0, vertexes_per_tessellated_quad);
    }

    //------ Post render --------//

    glDisable(GL_SCISSOR_TEST);
    glBindFramebuffer(GLenum::GL_FRAMEBUFFER, 0);
};

void OpenglRender::renderVdp2DebugLayer(core::EmulatorContext& state) {
    //----------- Pre render -----------//
    glBindFramebuffer(GLenum::GL_FRAMEBUFFER, opengl_->texturing()->getFboId(FboType::vdp2_debug));

    // Viewport is the entire Saturn framebuffer
    glViewport(0, 0, saturn_framebuffer_width, saturn_framebuffer_height);

    gl::glClearColor(0.0f, 0.0f, 0.0f, 1.0f);
    glClear(GL_COLOR_BUFFER_BIT);

    //----------- Render -----------------//
    PartsList parts_list;
    if (state.vdp2()->screenInDebug() != video::ScrollScreen::none) {
        const auto vdp2_parts = state.vdp2()->vdp2Parts(state.vdp2()->screenInDebug(), VdpType::vdp2_cell);
        if (!vdp2_parts.empty()) {
            parts_list.reserve(parts_list.size() + vdp2_parts.size());
            for (const auto& p : vdp2_parts) {
                parts_list.emplace_back(p);
            }
        }
    }

    if (!parts_list.empty()) { renderParts(parts_list, opengl_->texturing()->getTextureArrayId()); }

    //------ Post render --------//
    // Framebuffer is released
    gl::glBindFramebuffer(GL_FRAMEBUFFER, 0);
};

void OpenglRender::renderSelector() {
    if constexpr (render_type == RenderType::RenderType_drawElements) { render(); }
    if constexpr (render_type == RenderType::RenderType_drawTest) { renderTest(); }
};

auto OpenglRender::isThereSomethingToRender() const -> bool {
    if constexpr (render_type == RenderType::RenderType_drawElements) {
        if constexpr (uses_fbo) {
            return !parts_lists_.empty();
        } else {
            if (parts_lists_.contains(mixed_parts_key)) { return !parts_lists_.at(mixed_parts_key).empty(); }
            return false;
        }
    }
    if constexpr (render_type == RenderType::RenderType_drawTest) { return true; }
}

void OpenglRender::switchRenderedBuffer() {
    using enum FboTextureType;
    current_rendered_buffer_ = (current_rendered_buffer_ == back_buffer) ? front_buffer : back_buffer;
}

auto OpenglRender::calculateDisplayViewportMatrix() const -> glm::highp_mat4 {
    const auto host_res     = opengl_->hostScreenResolution();
    const auto host_ratio   = static_cast<float>(host_res.width) / static_cast<float>(host_res.height);
    const auto saturn_res   = opengl_->saturnScreenResolution();
    const auto saturn_ratio = static_cast<float>(saturn_res.width) / static_cast<float>(saturn_res.height);

    // If the Saturn resolution isn't set yet, calculation is aborted
    if ((saturn_res.height == 0) || (saturn_res.width == 0)) { return glm::mat4{}; }

    auto projection = glm::mat4{};
    auto view       = glm::mat4{1.0f};

    if (host_ratio >= saturn_ratio) {
        // Pillarbox display (wide viewport), use full height
        projection = glm::mat4{
            glm::ortho(0.0f, host_ratio / saturn_ratio * saturn_res.width, 0.0f, static_cast<float>(saturn_res.height))};

        // Centering the viewport
        const auto empty_zone = host_res.width - saturn_res.width * host_res.height / saturn_res.height;
        const auto amount     = static_cast<float>(empty_zone) / host_res.width;
        view                  = glm::translate(view, glm::vec3(amount, 0.0f, 0.0f));

    } else {
        // Letterbox display (tall viewport) use full width
        projection = glm::mat4{
            glm::ortho(0.f, static_cast<float>(saturn_res.width), 0.f, saturn_ratio / host_ratio * saturn_res.height)};

        // Centering the viewport
        const auto empty_zone = host_res.height - saturn_res.height * host_res.width / saturn_res.width;
        const auto amount     = static_cast<float>(empty_zone) / host_res.height;
        view                  = glm::translate(view, glm::vec3(0.0f, amount, 0.0f));
    }

    return view * projection;
}

auto OpenglRender::calculateViewportPosAndSize() const -> std::tuple<u32, u32, u32, u32> {
    const auto host_res     = opengl_->hostScreenResolution();
    const auto host_ratio   = static_cast<float>(host_res.width) / static_cast<float>(host_res.height);
    const auto saturn_res   = opengl_->saturnScreenResolution();
    const auto saturn_ratio = static_cast<float>(saturn_res.width) / static_cast<float>(saturn_res.height);

    // Viewport position and size
    auto x      = u32{};
    auto y      = u32{};
    auto width  = u32{};
    auto height = u32{};

    if (host_ratio >= saturn_ratio) {
        // Pillarbox display (wide viewport), use full height
        if ((saturn_res.height != 0) && (host_res.width != 0)) {
            const auto empty_zone = host_res.width - saturn_res.width * host_res.height / saturn_res.height;
            x                     = empty_zone * saturn_framebuffer_width / host_res.width / 2;
            y                     = 0;
            width                 = (host_res.width - empty_zone) * saturn_framebuffer_width / host_res.width;
            height                = saturn_framebuffer_height;
        }
    } else {
        // Letterbox display (tall viewport) use full width
        if ((saturn_res.width != 0) && (host_res.height != 0)) {
            const auto empty_zone = host_res.height - saturn_res.height * host_res.width / saturn_res.width;
            x                     = 0;
            y                     = empty_zone * saturn_framebuffer_height / host_res.height / 2;
            width                 = saturn_framebuffer_width;
            height                = (host_res.height - empty_zone) * saturn_framebuffer_height / host_res.height;
        }
    }

    return std::make_tuple(x, y, width, height);
}

void OpenglRender::displayFramebuffer(core::EmulatorContext& state) {
    if constexpr (uses_fbo) {
        displayFramebufferByScreenPriority(state);
    } else {
        displayFramebufferByParts(state);
    }
}

void OpenglRender::displayFramebufferByScreenPriority(core::EmulatorContext& state) {
    // - Render each layer + priority to one specific FBO
    // - Put render() content in its own function, and name it renderToAvailableFbo()
    // - Render() itself must take care of rendering the different FBOs in order
    // - Find which FBO to use in the FBO priority list
    // - displayFramebuffer() must generate one PartList by layer + priority to display to the FBO

    MapOfPartsList global_parts_list;

    // Step one : get displayable layers
    using enum ScrollScreen;
    std::vector<ScrollScreen> screens_to_display;
    if (!state.vdp2()->isLayerDisabled(nbg3)) screens_to_display.push_back(nbg3);
    if (!state.vdp2()->isLayerDisabled(nbg2)) screens_to_display.push_back(nbg2);
    if (!state.vdp2()->isLayerDisabled(nbg1)) screens_to_display.push_back(nbg1);
    if (!state.vdp2()->isLayerDisabled(nbg0)) screens_to_display.push_back(nbg0);
    if (!state.vdp2()->isLayerDisabled(rbg1)) screens_to_display.push_back(rbg1);
    if (!state.vdp2()->isLayerDisabled(rbg0)) screens_to_display.push_back(rbg0);

    // Step two : populate parts list for each priority + layer couple
    const auto addVdp1PartsToList = [&](const u8 priority) {
        auto        local_parts = PartsList();
        const auto& vdp1_parts  = state.vdp1()->vdp1Parts(priority);
        if (!vdp1_parts.empty()) {
            local_parts.reserve(vdp1_parts.size());
            for (const auto& p : vdp1_parts) {
                local_parts.emplace_back(p);
            }
            global_parts_list[{priority, VdpLayer::sprite}] = std::move(local_parts);
            // Sprite layer is recalculated every time, there's no cache for now.
            //opengl_->setFboTextureStatus(priority, VdpLayer::sprite, FboTextureStatus::to_clear);
        }
    };

    const auto addVdp2PartsToList = [&](const ScrollScreen screen, const u32 priority) {
        auto        local_parts = PartsList();
        const auto& vdp2_parts  = state.vdp2()->vdp2Parts(screen, priority);
        if (!vdp2_parts.empty()) {
            local_parts.reserve(vdp2_parts.size());
            for (const auto& p : vdp2_parts) {
                local_parts.emplace_back(p);
            }
            global_parts_list[{priority, screen_to_layer.at(screen)}] = std::move(local_parts);
        }
    };

    for (u8 priority = 7; priority > 0; --priority) {
        for (const auto& screen : screens_to_display) {
            addVdp2PartsToList(screen, priority);
        }
        addVdp1PartsToList(priority);
    }

    // Step three : wait to send data to the render thread.
    if constexpr (render_type == RenderType::RenderType_drawElements) {
        if (parts_lists_.empty()) {
            std::unique_lock lk(opengl_->getMutex(MutexType::parts_list));
            parts_lists_ = std::move(global_parts_list);
            data_condition_.wait(lk, [this]() { return parts_lists_.empty(); });
        }
    }
}

void OpenglRender::displayFramebufferByParts(core::EmulatorContext& state) {
    auto parts_list = PartsList{};

    const auto addVdp2PartsToList = [&](const ScrollScreen s) {
        if (const auto& vdp2_planes = state.vdp2()->vdp2Parts(s, VdpType::vdp2_cell); !vdp2_planes.empty()) {
            parts_list.reserve(parts_list.size() + vdp2_planes.size());
            for (const auto& p : vdp2_planes) {
                parts_list.emplace_back(p);
            }
        }

        const auto& vdp2_bitmaps = state.vdp2()->vdp2Parts(s, VdpType::vdp2_bitmap);
        if (!vdp2_bitmaps.empty()) {
            parts_list.reserve(parts_list.size() + vdp2_bitmaps.size());
            for (const auto& p : vdp2_bitmaps) {
                parts_list.emplace_back(p);
            }
        }
    };

    const auto addVdp1PartsToList = [&]() {
        const auto& vdp1_parts = state.vdp1()->vdp1Parts();
        if (!vdp1_parts.empty()) {
            parts_list.reserve(parts_list.size() + vdp1_parts.size());
            for (const auto& p : vdp1_parts) {
                parts_list.emplace_back(p);
            }
        }
    };

    if (!state.vdp2()->isLayerDisabled(ScrollScreen::nbg3)) { addVdp2PartsToList(ScrollScreen::nbg3); }
    if (!state.vdp2()->isLayerDisabled(ScrollScreen::nbg2)) { addVdp2PartsToList(ScrollScreen::nbg2); }
    if (!state.vdp2()->isLayerDisabled(ScrollScreen::nbg1)) { addVdp2PartsToList(ScrollScreen::nbg1); }
    if (!state.vdp2()->isLayerDisabled(ScrollScreen::nbg0)) { addVdp2PartsToList(ScrollScreen::nbg0); }
    if (!state.vdp2()->isLayerDisabled(ScrollScreen::rbg1)) { addVdp2PartsToList(ScrollScreen::rbg1); }
    if (!state.vdp2()->isLayerDisabled(ScrollScreen::rbg0)) { addVdp2PartsToList(ScrollScreen::rbg0); }
    addVdp1PartsToList();
    std::ranges::stable_sort(parts_list, [](const RenderPart& a, const RenderPart& b) { return a.priority < b.priority; });
    if constexpr (render_type == RenderType::RenderType_drawElements) {
        if (parts_lists_[mixed_parts_key].empty()) {
            std::unique_lock lk(opengl_->getMutex(MutexType::parts_list));
            parts_lists_[mixed_parts_key] = std::move(parts_list);
            data_condition_.wait(lk, [this]() { return parts_lists_[mixed_parts_key].empty(); });
        }
    }
}

} // namespace saturnin::video<|MERGE_RESOLUTION|>--- conflicted
+++ resolved
@@ -169,13 +169,9 @@
 }
 
 void OpenglRender::renderByScreenPriority() {
-<<<<<<< HEAD
-    // Each screen is rendered to a sce
-=======
     // Parts to be displayed are moved to global_parts_list_, with one entry by priority + linked FBO (FboKey).
     // 
     // Goal is to reuse FBOs which are identical from previous frame to improve performances.
->>>>>>> c70fbec9
     MapOfPartsList global_parts_list;
 
     const auto getPartsFromThread = [&]() {
@@ -204,11 +200,7 @@
 
 void OpenglRender::renderByParts() {
     // All the parts to be displayed are read, regardless of their screen of attachment.
-<<<<<<< HEAD
-    // Parts are sorted by priority.
-=======
     // Parts are sorted by priority, nothing's cached.
->>>>>>> c70fbec9
 
     PartsList parts_list;
 
